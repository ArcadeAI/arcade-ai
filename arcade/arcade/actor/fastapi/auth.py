--- conflicted
+++ resolved
@@ -3,27 +3,17 @@
 from fastapi import Depends, HTTPException
 from fastapi.security import HTTPAuthorizationCredentials, HTTPBearer
 
-<<<<<<< HEAD
-from arcade.actor.base import BaseActor
-=======
 from arcade.actor.core.auth import validate_token
->>>>>>> d9ba7949
 
 security = HTTPBearer()  # Authorization: Bearer <xxx>
 
 
 # Dependency function to validate JWT and extract API key
-# The validator function is provided by the BaseActor class
 async def get_api_key(
     credentials: HTTPAuthorizationCredentials = Depends(security),
 ) -> str:
-<<<<<<< HEAD
-    jwt = credentials.credentials
-    validation_result = BaseActor._validate_token(jwt)
-=======
     jwt: str = credentials.credentials
     validation_result = validate_token(jwt)
->>>>>>> d9ba7949
 
     if not validation_result.valid:
         raise HTTPException(
