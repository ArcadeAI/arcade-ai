import asyncio
import inspect
import types
import typing
from collections.abc import Iterator
from dataclasses import dataclass
from datetime import datetime
from enum import Enum
from importlib import import_module
from types import ModuleType
from typing import (
    Annotated,
    Any,
    Callable,
    Literal,
    Optional,
    Union,
    cast,
    get_args,
    get_origin,
)

from pydantic import BaseModel, Field, create_model
from pydantic.fields import FieldInfo
from pydantic_core import PydanticUndefined

from arcade.core.errors import ToolDefinitionError
from arcade.core.schema import (
    GoogleRequirement,
    InputParameter,
    OAuth2Requirement,
    SlackUserRequirement,
    ToolAuthRequirement,
    ToolContext,
    ToolDefinition,
    ToolInputs,
    ToolOutput,
    ToolRequirements,
    ValueSchema,
)
from arcade.core.toolkit import Toolkit
from arcade.core.utils import (
    does_function_return_value,
    first_or_none,
    is_string_literal,
    snake_to_pascal_case,
)
from arcade.sdk.annotations import Inferrable
from arcade.sdk.auth import Google, OAuth2, SlackUser, ToolAuthorization

InnerWireType = Literal["string", "integer", "number", "boolean", "json"]
WireType = Union[InnerWireType, Literal["array"]]


@dataclass
class WireTypeInfo:
    """
    Represents the wire type information for a value, including its inner type if it's a list.
    """

    wire_type: WireType
    inner_wire_type: InnerWireType | None = None
    enum_values: list[str] | None = None


class ToolMeta(BaseModel):
    """
    Metadata for a tool once it's been materialized.
    """

    module: str
    toolkit: Optional[str] = None
    package: Optional[str] = None
    path: Optional[str] = None
    date_added: datetime = Field(default_factory=datetime.now)
    date_updated: datetime = Field(default_factory=datetime.now)


class MaterializedTool(BaseModel):
    """
    Data structure that holds tool information while stored in the Catalog
    """

    tool: Callable
    definition: ToolDefinition
    meta: ToolMeta

    # Thought (Sam): Should generate create these from ToolDefinition?
    input_model: type[BaseModel]
    output_model: type[BaseModel]

    @property
    def name(self) -> str:
        return self.definition.name

    @property
    def version(self) -> str:
        return self.definition.version

    @property
    def description(self) -> str:
        return self.definition.description

    @property
    def requires_auth(self) -> bool:
        return self.definition.requirements.authorization is not None


class ToolCatalog(BaseModel):
    """Singleton class that holds all tools for a given actor"""

    tools: dict[str, MaterializedTool] = {}

    def add_tool(
        self,
        tool_func: Callable,
        module: ModuleType | None = None,
        toolkit: Toolkit | None = None,
    ) -> None:
        """
        Add a function to the catalog as a tool.
        """

        input_model, output_model = create_func_models(tool_func)
        definition = ToolCatalog.create_tool_definition(
            tool_func, toolkit.version if toolkit else "latest"
        )

        self.tools[definition.name] = MaterializedTool(
            definition=definition,
            tool=tool_func,
            meta=ToolMeta(
                module=module.__name__ if module else tool_func.__module__,
                toolkit=toolkit.name if toolkit else None,
                package=toolkit.package_name if toolkit else None,
                path=module.__file__ if module else None,
            ),
            input_model=input_model,
            output_model=output_model,
        )

    def add_toolkit(self, toolkit: Toolkit) -> None:
        """
        Add the tools from a loaded toolkit to the catalog.
        """

        for module_name, tool_names in toolkit.tools.items():
            for tool_name in tool_names:
                try:
                    module = import_module(module_name)
                    tool_func = getattr(module, tool_name)

                except AttributeError:
                    raise ToolDefinitionError(
                        f"Could not find tool {tool_name} in module {module_name}"
                    )
                except ImportError as e:
                    raise ToolDefinitionError(f"Could not import module {module_name}. Reason: {e}")

                self.add_tool(tool_func, module, toolkit)

    def __getitem__(self, name: str) -> MaterializedTool:
        for tool_name, tool in self.tools.items():
            if tool_name == name:
                return tool
        raise KeyError(f"Tool {name} not found.")

    def __contains__(self, name: str) -> bool:
        return name in self.tools

    def __iter__(self) -> Iterator[MaterializedTool]:  # type: ignore[override]
        yield from self.tools.values()

    def __len__(self) -> int:
        return len(self.tools)

    def is_empty(self) -> bool:
        return len(self.tools) == 0

    def get_tool(self, name: str) -> Optional[Callable]:
        for tool in self.tools.values():
            if tool.definition.name == name:
                return tool.tool
        raise ValueError(f"Tool {name} not found.")

    @staticmethod
    def create_tool_definition(tool: Callable, version: str) -> ToolDefinition:
        """
        Given a tool function, create a ToolDefinition
        # TODO: (sam) Make this a function?
        """

        tool_name = getattr(tool, "__tool_name__", tool.__name__)

        # Hard requirement: tools must have descriptions
        tool_description = getattr(tool, "__tool_description__", None)
        if not tool_description:
            raise ToolDefinitionError(f"Tool {tool_name} is missing a description")

        # If the function returns a value, it must have a type annotation
        if does_function_return_value(tool) and tool.__annotations__.get("return") is None:
            raise ToolDefinitionError(f"Tool {tool_name} must have a return type annotation")

        auth_requirement = getattr(tool, "__tool_requires_auth__", None)
        if isinstance(auth_requirement, ToolAuthorization):
            new_auth_requirement = ToolAuthRequirement(
                provider=auth_requirement.get_provider(),
            )
            if isinstance(auth_requirement, OAuth2):
                new_auth_requirement.oauth2 = OAuth2Requirement(**auth_requirement.model_dump())
            elif isinstance(auth_requirement, Google):
                new_auth_requirement.google = GoogleRequirement(**auth_requirement.model_dump())
            elif isinstance(auth_requirement, SlackUser):
                new_auth_requirement.slack_user = SlackUserRequirement(
                    **auth_requirement.model_dump()
                )
            auth_requirement = new_auth_requirement

        return ToolDefinition(
            name=snake_to_pascal_case(tool_name),
            description=tool_description,
            version=version,
            inputs=create_input_definition(tool),
            output=create_output_definition(tool),
            requirements=ToolRequirements(
                authorization=auth_requirement,
            ),
        )


def create_input_definition(func: Callable) -> ToolInputs:  # noqa: C901
    """
    Create an input model for a function based on its parameters.
    """
    input_parameters = []
    tool_context_param_name: str | None = None

    for _, param in inspect.signature(func, follow_wrapped=True).parameters.items():
        if param.annotation is ToolContext:
            if tool_context_param_name is not None:
                raise ToolDefinitionError(
                    f"Only one ToolContext parameter is supported, but tool {func.__name__} has multiple."
                )

            tool_context_param_name = param.name
            continue  # No further processing of this param (don't add it to the list of inputs)

        tool_field_info = extract_field_info(param)

<<<<<<< HEAD
        is_enum = False
        enum_values: list[str] = []
        # Special case: Literal["string1", "string2"] can be enumerated on the wire
        if is_string_literal(tool_field_info.field_type):
            is_enum = True
            enum_values = [str(e) for e in get_args(tool_field_info.field_type)]

        # Check if the field_type is a class and if it's an Enum
        elif isinstance(tool_field_info.field_type, type):
            if issubclass(tool_field_info.field_type, Enum):
                print(tool_field_info.field_type, "is an enum")
                is_enum = True
                enum_values = [e.value for e in tool_field_info.field_type]

        # Handle Union types
        elif typing.get_origin(tool_field_info.field_type) is Union:
            # Check if any of the arguments in the Union are Enum types
            for arg in typing.get_args(tool_field_info.field_type):
                if arg is not type(None):  # noqa: SIM102
                    if isinstance(arg, type) and issubclass(arg, Enum):
                        print(arg)
                        is_enum = True
                        enum_values = [e.value for e in arg]
                        break

=======
>>>>>>> ce4a9b28
        # If the field has a default value, it is not required
        # If the field is optional, it is not required
        has_default_value = tool_field_info.default is not None
        is_required = not tool_field_info.is_optional and not has_default_value

        input_parameters.append(
            InputParameter(
                name=tool_field_info.name,
                description=tool_field_info.description,
                required=is_required,
                inferrable=tool_field_info.is_inferrable,
                value_schema=ValueSchema(
                    val_type=tool_field_info.wire_type_info.wire_type,
                    inner_val_type=tool_field_info.wire_type_info.inner_wire_type,
                    enum=tool_field_info.wire_type_info.enum_values,
                ),
            )
        )

    return ToolInputs(
        parameters=input_parameters, tool_context_parameter_name=tool_context_param_name
    )


def create_output_definition(func: Callable) -> ToolOutput:
    """
    Create an output model for a function based on its return annotation.
    """
    return_type = inspect.signature(func, follow_wrapped=True).return_annotation
    description = "No description provided."

    if return_type is inspect.Signature.empty:
        return ToolOutput(
            value_schema=None,
            description="No description provided.",
            available_modes=["null"],
        )

    if hasattr(return_type, "__metadata__"):
        description = return_type.__metadata__[0] if return_type.__metadata__ else None
        return_type = return_type.__origin__

    # Unwrap Optional types
    is_optional = False
    if get_origin(return_type) is Union and type(None) in get_args(return_type):
        return_type = next(arg for arg in get_args(return_type) if arg is not type(None))
        is_optional = True

    wire_type_info = get_wire_type_info(return_type)

    available_modes = ["value", "error"]

    if is_optional:
        available_modes.append("null")

    return ToolOutput(
        description=description,
        available_modes=available_modes,
        value_schema=ValueSchema(
            val_type=wire_type_info.wire_type,
            inner_val_type=wire_type_info.inner_wire_type,
            enum=wire_type_info.enum_values,
        ),
    )


@dataclass
class ParamInfo:
    """
    Information about a function parameter found through inspection.
    """

    name: str
    default: Any
    original_type: type
    field_type: type
    description: str | None = None
    is_optional: bool = True


@dataclass
class ToolParamInfo:
    """
    Information about a tool parameter, including computed values.
    """

    name: str
    default: Any
    original_type: type
    field_type: type
    wire_type_info: WireTypeInfo
    description: str | None = None
    is_optional: bool = True
    is_inferrable: bool = True

    @classmethod
    def from_param_info(
        cls,
        param_info: ParamInfo,
        wire_type_info: WireTypeInfo,
        is_inferrable: bool = True,
    ) -> "ToolParamInfo":
        return cls(
            name=param_info.name,
            default=param_info.default,
            original_type=param_info.original_type,
            field_type=param_info.field_type,
            description=param_info.description,
            is_optional=param_info.is_optional,
            wire_type_info=wire_type_info,
            is_inferrable=is_inferrable,
        )


def extract_field_info(param: inspect.Parameter) -> ToolParamInfo:
    """
    Extract type and field parameters from a function parameter.
    """
    annotation = param.annotation
    if annotation == inspect.Parameter.empty:
        raise ToolDefinitionError(f"Parameter {param} has no type annotation.")

    # Get the majority of the param info from either the Pydantic Field() or regular inspection
    if isinstance(param.default, FieldInfo):
        param_info = extract_pydantic_param_info(param)
    else:
        param_info = extract_python_param_info(param)

    metadata = getattr(annotation, "__metadata__", [])
    str_annotations = [m for m in metadata if isinstance(m, str)]

    # Get the description from annotations, if present
    if len(str_annotations) == 0:
        pass
    elif len(str_annotations) == 1:
        param_info.description = str_annotations[0]
    elif len(str_annotations) == 2:
        param_info.name = str_annotations[0]
        param_info.description = str_annotations[1]
    else:
        raise ToolDefinitionError(
            f"Parameter {param} has too many string annotations. Expected 0, 1, or 2, got {len(str_annotations)}."
        )

    # Get the Inferrable annotation, if it exists
    inferrable_annotation = first_or_none(Inferrable, get_args(annotation))

    # Params are inferrable by default
    is_inferrable = inferrable_annotation.value if inferrable_annotation else True

    # Get the wire (serialization) type information for the type
    wire_type_info = get_wire_type_info(param_info.field_type)

    # Final reality check
    if param_info.description is None:
        raise ToolDefinitionError(f"Parameter {param_info.name} is missing a description")

    if wire_type_info.wire_type is None:
        raise ToolDefinitionError(f"Unknown parameter type: {param_info.field_type}")

    return ToolParamInfo.from_param_info(param_info, wire_type_info, is_inferrable)


def get_wire_type_info(_type: type) -> WireTypeInfo:
    """
    Get the wire type information for a given type.
    """

    # Is this a list type?
    # If so, get the inner (enclosed) type
    is_list = get_origin(_type) is list
    if is_list:
        inner_type = get_args(_type)[0]
        inner_wire_type = cast(
            InnerWireType,
            get_wire_type(str) if is_string_literal(inner_type) else get_wire_type(inner_type),
        )
    else:
        inner_wire_type = None

    # Get the outer wire type
    wire_type = get_wire_type(str) if is_string_literal(_type) else get_wire_type(_type)

    # Handle enums (known/fixed lists of values)
    is_enum = False
    enum_values: list[str] = []

    type_to_check = inner_type if is_list else _type

    # Special case: Literal["string1", "string2"] can be enumerated on the wire
    if is_string_literal(type_to_check):
        is_enum = True
        enum_values = [str(e) for e in get_args(type_to_check)]

    # Special case: Enum can be enumerated on the wire
    elif issubclass(type_to_check, Enum):
        is_enum = True
        enum_values = [e.value for e in type_to_check]

    return WireTypeInfo(wire_type, inner_wire_type, enum_values if is_enum else None)


def extract_python_param_info(param: inspect.Parameter) -> ParamInfo:
    # If the param is Annotated[], unwrap the annotation to get the "real" type
    # Otherwise, use the literal type
    annotation = param.annotation
    original_type = annotation.__args__[0] if get_origin(annotation) is Annotated else annotation
    field_type = original_type

    # Unwrap Optional types
    is_optional = False
    if get_origin(field_type) is Union and type(None) in get_args(field_type):
        field_type = next(arg for arg in get_args(field_type) if arg is not type(None))
        is_optional = True

    return ParamInfo(
        name=param.name,
        default=param.default if param.default is not inspect.Parameter.empty else None,
        is_optional=is_optional,
        original_type=original_type,
        field_type=field_type,
    )


def extract_pydantic_param_info(param: inspect.Parameter) -> ParamInfo:
    default_value = None if param.default.default is PydanticUndefined else param.default.default

    if param.default.default_factory is not None:
        if callable(param.default.default_factory):
            default_value = param.default.default_factory()
        else:
            raise ToolDefinitionError(f"Default factory for parameter {param} is not callable.")

    # If the param is Annotated[], unwrap the annotation to get the "real" type
    # Otherwise, use the literal type
    original_type = (
        param.annotation.__args__[0]
        if get_origin(param.annotation) is Annotated
        else param.annotation
    )
    field_type = original_type

    # Unwrap Optional types
    is_optional = False
    if get_origin(field_type) is Union and type(None) in get_args(field_type):
        field_type = next(arg for arg in get_args(field_type) if arg is not type(None))
        is_optional = True

    return ParamInfo(
        name=param.name,
        description=param.default.description,
        default=default_value,
        is_optional=is_optional,
        original_type=original_type,
        field_type=field_type,
    )


def get_wire_type(  # noqa: C901
    _type: type,
) -> WireType:
    """
    Mapping between Python types and HTTP/JSON types
    """
<<<<<<< HEAD
    # TODO ensure Any is not allowed
    type_mapping = {
=======
    type_mapping: dict[type, WireType] = {
>>>>>>> ce4a9b28
        str: "string",
        bool: "boolean",
        int: "integer",
        float: "number",
        dict: "json",
    }

    outer_type_mapping: dict[type, WireType] = {
        list: "array",
        dict: "json",
    }
    wire_type = type_mapping.get(_type)
    if wire_type:
<<<<<<< HEAD
        return cast(Literal["string", "integer", "float", "boolean", "json"], wire_type)

    # Account for "|" in the type annotations
    # account for "list[str]" and "dict[str, int]"
    elif typing.get_origin(_type) is not None:
        origin = typing.get_origin(_type)
        if origin is types.UnionType:
            # For union types, return the wire type of the first non-None argument
            # TODO handle multiple non-None arguments. Raise error?
            for arg in typing.get_args(_type):
                if arg is not type(None):
                    return get_wire_type(arg)
        elif origin in [list, dict]:
            return "json"

    elif hasattr(_type, "__origin__"):
        origin = _type.__origin__
        if origin is typing.Union:
            # For union types, return the wire type of the first non-None argument
            # TODO handle multiple non-None arguments. Raise error?
            for arg in get_args(_type):
                if arg is not type(None):
                    return get_wire_type(arg)
        elif origin in [list, dict, typing.List, typing.Dict]:  # noqa: UP006
            return "json"
    elif issubclass(_type, Enum):
=======
        return wire_type

    if hasattr(_type, "__origin__"):
        wire_type = outer_type_mapping.get(cast(type, get_origin(_type)))
        if wire_type:
            return wire_type

    if issubclass(_type, Enum):
>>>>>>> ce4a9b28
        return "string"

    if issubclass(_type, BaseModel):
        return "json"

    raise ToolDefinitionError(f"Unsupported parameter type: {_type}")


def create_func_models(func: Callable) -> tuple[type[BaseModel], type[BaseModel]]:
    """
    Analyze a function to create corresponding Pydantic models for its input and output.
    """
    input_fields = {}
    # TODO figure this out (Sam)
    if asyncio.iscoroutinefunction(func) and hasattr(func, "__wrapped__"):
        func = func.__wrapped__
    for name, param in inspect.signature(func, follow_wrapped=True).parameters.items():
        # Skip ToolContext parameters
        if param.annotation is ToolContext:
            continue

        # TODO make this cleaner
        tool_field_info = extract_field_info(param)
        param_fields = {
            "default": tool_field_info.default,
            "description": tool_field_info.description,
            # TODO more here?
        }
        input_fields[name] = (tool_field_info.field_type, Field(**param_fields))

    input_model = create_model(f"{snake_to_pascal_case(func.__name__)}Input", **input_fields)  # type: ignore[call-overload]

    output_model = determine_output_model(func)

    return input_model, output_model


def determine_output_model(func: Callable) -> type[BaseModel]:
    """
    Determine the output model for a function based on its return annotation.
    """
    return_annotation = inspect.signature(func).return_annotation
    output_model_name = f"{snake_to_pascal_case(func.__name__)}Output"
    if return_annotation is inspect.Signature.empty:
        return create_model(output_model_name)
    elif hasattr(return_annotation, "__origin__"):
        if hasattr(return_annotation, "__metadata__"):
            field_type = return_annotation.__args__[0]
            description = (
                return_annotation.__metadata__[0] if return_annotation.__metadata__ else ""
            )
            if description:
                return create_model(
                    output_model_name,
                    result=(field_type, Field(description=str(description))),
                )
        # Handle Union types
        origin = return_annotation.__origin__
        if origin is typing.Union:
            # For union types, create a model with the first non-None argument
            # TODO handle multiple non-None arguments. Raise error?
            for arg in get_args(return_annotation):
                if arg is not type(None):
                    return create_model(
                        output_model_name,
                        result=(arg, Field(description="No description provided.")),
                    )
        # when the return_annotation has an __origin__ attribute
        # and does not have a __metadata__ attribute.
        return create_model(
            output_model_name,
            result=(
                return_annotation,
                Field(description="No description provided."),
            ),
        )
    else:
        # Handle simple return types (like str)
        return create_model(
            output_model_name,
            result=(return_annotation, Field(description="No description provided.")),
        )<|MERGE_RESOLUTION|>--- conflicted
+++ resolved
@@ -1,6 +1,5 @@
 import asyncio
 import inspect
-import types
 import typing
 from collections.abc import Iterator
 from dataclasses import dataclass
@@ -228,7 +227,7 @@
         )
 
 
-def create_input_definition(func: Callable) -> ToolInputs:  # noqa: C901
+def create_input_definition(func: Callable) -> ToolInputs:
     """
     Create an input model for a function based on its parameters.
     """
@@ -247,34 +246,6 @@
 
         tool_field_info = extract_field_info(param)
 
-<<<<<<< HEAD
-        is_enum = False
-        enum_values: list[str] = []
-        # Special case: Literal["string1", "string2"] can be enumerated on the wire
-        if is_string_literal(tool_field_info.field_type):
-            is_enum = True
-            enum_values = [str(e) for e in get_args(tool_field_info.field_type)]
-
-        # Check if the field_type is a class and if it's an Enum
-        elif isinstance(tool_field_info.field_type, type):
-            if issubclass(tool_field_info.field_type, Enum):
-                print(tool_field_info.field_type, "is an enum")
-                is_enum = True
-                enum_values = [e.value for e in tool_field_info.field_type]
-
-        # Handle Union types
-        elif typing.get_origin(tool_field_info.field_type) is Union:
-            # Check if any of the arguments in the Union are Enum types
-            for arg in typing.get_args(tool_field_info.field_type):
-                if arg is not type(None):  # noqa: SIM102
-                    if isinstance(arg, type) and issubclass(arg, Enum):
-                        print(arg)
-                        is_enum = True
-                        enum_values = [e.value for e in arg]
-                        break
-
-=======
->>>>>>> ce4a9b28
         # If the field has a default value, it is not required
         # If the field is optional, it is not required
         has_default_value = tool_field_info.default is not None
@@ -533,18 +504,14 @@
     )
 
 
-def get_wire_type(  # noqa: C901
+def get_wire_type(
     _type: type,
 ) -> WireType:
     """
     Mapping between Python types and HTTP/JSON types
     """
-<<<<<<< HEAD
     # TODO ensure Any is not allowed
-    type_mapping = {
-=======
     type_mapping: dict[type, WireType] = {
->>>>>>> ce4a9b28
         str: "string",
         bool: "boolean",
         int: "integer",
@@ -558,34 +525,6 @@
     }
     wire_type = type_mapping.get(_type)
     if wire_type:
-<<<<<<< HEAD
-        return cast(Literal["string", "integer", "float", "boolean", "json"], wire_type)
-
-    # Account for "|" in the type annotations
-    # account for "list[str]" and "dict[str, int]"
-    elif typing.get_origin(_type) is not None:
-        origin = typing.get_origin(_type)
-        if origin is types.UnionType:
-            # For union types, return the wire type of the first non-None argument
-            # TODO handle multiple non-None arguments. Raise error?
-            for arg in typing.get_args(_type):
-                if arg is not type(None):
-                    return get_wire_type(arg)
-        elif origin in [list, dict]:
-            return "json"
-
-    elif hasattr(_type, "__origin__"):
-        origin = _type.__origin__
-        if origin is typing.Union:
-            # For union types, return the wire type of the first non-None argument
-            # TODO handle multiple non-None arguments. Raise error?
-            for arg in get_args(_type):
-                if arg is not type(None):
-                    return get_wire_type(arg)
-        elif origin in [list, dict, typing.List, typing.Dict]:  # noqa: UP006
-            return "json"
-    elif issubclass(_type, Enum):
-=======
         return wire_type
 
     if hasattr(_type, "__origin__"):
@@ -594,7 +533,6 @@
             return wire_type
 
     if issubclass(_type, Enum):
->>>>>>> ce4a9b28
         return "string"
 
     if issubclass(_type, BaseModel):
