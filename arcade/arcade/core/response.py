--- conflicted
+++ resolved
@@ -61,15 +61,11 @@
         msg: str = CustomResponseCode.HTTP_400.msg,
         data: Any = None,
     ) -> ToolResponse:
-<<<<<<< HEAD
-        return self.__response(res=res, data=data)
-=======
-        return await self.__response(
+        return self.__response(
             res=res,
             msg=msg,  # TODO this needs to map to developer_message in output.error
             data=data,
         )
->>>>>>> d9ba7949
 
 
 tool_response = ToolResponseFactory()