--- conflicted
+++ resolved
@@ -4,13 +4,9 @@
 import webbrowser
 from dataclasses import dataclass
 from pathlib import Path
-<<<<<<< HEAD
 from textwrap import dedent
-from typing import Any, Callable, Union
+from typing import Any, Callable, Union, cast
 from urllib.parse import urlparse
-=======
-from typing import Any, Callable, Union, cast
->>>>>>> ce0616a4
 
 import idna
 import typer
@@ -164,14 +160,9 @@
     force_no_tls: bool = False,
     toolkit: str | None = None,
 ) -> list[ToolDefinition]:
-<<<<<<< HEAD
     config = validate_and_get_config()
-    base_url = compute_base_url(force_tls, force_no_tls, host, port, config.api.version)
+    base_url = compute_base_url(force_tls, force_no_tls, host, port)
     client = Arcade(api_key=config.api.key, base_url=base_url)
-    return client.tools.list_tools(toolkit=toolkit)
-=======
-    config = get_config_with_overrides(force_tls, force_no_tls, host, port)
-    client = Arcade(api_key=config.api.key, base_url=config.engine_url)
 
     tools = []
     # TODO: This is a hack! limit=100 is a workaround for broken(?) pagination in Stainless
@@ -180,7 +171,10 @@
             tools.append(ToolDefinition.model_validate(item.model_dump()))
 
     return tools
->>>>>>> ce0616a4
+    config = validate_and_get_config()
+    base_url = compute_base_url(force_tls, force_no_tls, host, port, config.api.version)
+    client = Arcade(api_key=config.api.key, base_url=base_url)
+    return client.tools.list_tools(toolkit=toolkit)
 
 
 def get_tool_messages(choice: dict) -> list[dict]:
