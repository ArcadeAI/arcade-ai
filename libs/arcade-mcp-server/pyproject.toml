[build-system]
requires = ["hatchling>=1.25"]
build-backend = "hatchling.build"

[project]
name = "arcade-mcp-server"
<<<<<<< HEAD
version = "1.2.2"
=======
version = "1.3.0"
>>>>>>> baa262ec
description = "Model Context Protocol (MCP) server framework for Arcade.dev"
readme = "README.md"
authors = [{ name = "Arcade.dev" }]
license = { text = "MIT" }
classifiers = [
    "Development Status :: 5 - Production/Stable",
    "Intended Audience :: Developers",
    "License :: OSI Approved :: MIT License",
    "Programming Language :: Python :: 3",
    "Programming Language :: Python :: 3.10",
    "Programming Language :: Python :: 3.11",
    "Programming Language :: Python :: 3.12",
    "Programming Language :: Python :: 3.13",
]
requires-python = ">=3.10"
dependencies = [
    "arcade-core>=3.0.0,<4.0.0",
    "arcade-serve>=3.0.0,<4.0.0",
    "arcade-tdk>=3.0.0,<4.0.0",
    "arcadepy>=1.5.0",
    "pydantic>=2.0.0",
    "fastapi>=0.100.0",
    "uvicorn>=0.30.0",
    "watchfiles>=0.18.0", # included with uvicorn, but listed to be explicit
    "sse-starlette>=2.0.0",
    "starlette>=0.37.0",
    "anyio>=4.0.0",
    "python-dotenv>=1.0.0",
    "pydantic-settings>=2.10.1",
]

[project.optional-dependencies]
dev = [
    "pytest>=8.0.0",
    "pytest-asyncio>=0.23.0",
    "mypy>=1.0.0",
    "ruff>=0.1.0",
]

[tool.hatch.build.targets.wheel]
packages = ["arcade_mcp_server"]<|MERGE_RESOLUTION|>--- conflicted
+++ resolved
@@ -4,11 +4,7 @@
 
 [project]
 name = "arcade-mcp-server"
-<<<<<<< HEAD
-version = "1.2.2"
-=======
-version = "1.3.0"
->>>>>>> baa262ec
+version = "1.3.1"
 description = "Model Context Protocol (MCP) server framework for Arcade.dev"
 readme = "README.md"
 authors = [{ name = "Arcade.dev" }]
