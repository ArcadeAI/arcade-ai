import asyncio
import inspect
import logging
import os
import re
import typing
from collections.abc import Callable, Iterator
from dataclasses import dataclass
from datetime import datetime
from enum import Enum
from importlib import import_module
from types import ModuleType
from typing import (
    Annotated,
    Any,
    Literal,
    Union,
    cast,
    get_args,
    get_origin,
    get_type_hints,
)

from pydantic import BaseModel, Field, create_model
from pydantic.fields import FieldInfo
from pydantic_core import PydanticUndefined

from arcade_core.annotations import Inferrable
from arcade_core.auth import OAuth2, ToolAuthorization
from arcade_core.errors import (
    ToolDefinitionError,
    ToolInputSchemaError,
    ToolkitLoadError,
    ToolOutputSchemaError,
)
from arcade_core.schema import (
    TOOL_NAME_SEPARATOR,
    FullyQualifiedName,
    InputParameter,
    OAuth2Requirement,
    ToolAuthRequirement,
    ToolContext,
    ToolDefinition,
    ToolInput,
    ToolkitDefinition,
    ToolMetadataKey,
    ToolMetadataRequirement,
    ToolOutput,
    ToolRequirements,
    ToolSecretRequirement,
    ValueSchema,
)
from arcade_core.toolkit import Toolkit
from arcade_core.utils import (
    does_function_return_value,
    first_or_none,
    is_strict_optional,
    is_string_literal,
    is_union,
    snake_to_pascal_case,
)

logger = logging.getLogger(__name__)

InnerWireType = Literal["string", "integer", "number", "boolean", "json"]
WireType = Union[InnerWireType, Literal["array"]]


def is_typeddict(tp: type) -> bool:
    """
    Check if a type is a TypedDict.
    Works with both typing.TypedDict and typing_extensions.TypedDict.
    """
    try:
        # TypedDict creates classes that inherit from dict
        if not isinstance(tp, type) or not issubclass(tp, dict):
            return False

        # Check for TypedDict-specific attributes
        return (
            hasattr(tp, "__annotations__")
            and hasattr(tp, "__total__")
            and hasattr(tp, "__required_keys__")
            and hasattr(tp, "__optional_keys__")
        )
    except TypeError:
        # Some special forms raise TypeError when checking issubclass
        return False


@dataclass
class WireTypeInfo:
    """
    Represents the wire type information for a value, including its inner type if it's a list.
    """

    wire_type: WireType
    inner_wire_type: InnerWireType | None = None
    enum_values: list[str] | None = None
    properties: dict[str, "WireTypeInfo"] | None = None
    inner_properties: dict[str, "WireTypeInfo"] | None = None
    description: str | None = None


class ToolMeta(BaseModel):
    """
    Metadata for a tool once it's been materialized.
    """

    module: str
    toolkit: str | None = None
    package: str | None = None
    path: str | None = None
    date_added: datetime = Field(default_factory=datetime.now)
    date_updated: datetime = Field(default_factory=datetime.now)


class MaterializedTool(BaseModel):
    """
    Data structure that holds tool information while stored in the Catalog
    """

    tool: Callable
    definition: ToolDefinition
    meta: ToolMeta

    # Thought (Sam): Should generate create these from ToolDefinition?
    input_model: type[BaseModel]
    output_model: type[BaseModel]

    @property
    def name(self) -> str:
        return self.definition.name

    @property
    def version(self) -> str | None:
        return self.definition.toolkit.version

    @property
    def description(self) -> str:
        return self.definition.description

    @property
    def requires_auth(self) -> bool:
        return self.definition.requirements.authorization is not None


class ToolCatalog(BaseModel):
    """Singleton class that holds all tools for a given worker"""

    _tools: dict[FullyQualifiedName, MaterializedTool] = {}

    _disabled_tools: set[str] = set()
    _disabled_toolkits: set[str] = set()

    def __init__(self, **data) -> None:  # type: ignore[no-untyped-def]
        super().__init__(**data)
        self._load_disabled_tools()
        self._load_disabled_toolkits()

    def _load_disabled_tools(self) -> None:
        """Load disabled tools from the environment variable.

        The ARCADE_DISABLED_TOOLS environment variable should contain a
        comma-separated list of tools that are to be excluded from the
        catalog.

        The expected format for each disabled tool is:
        - [CamelCaseToolkitName][TOOL_NAME_SEPARATOR][CamelCaseToolName]
        """
        disabled_tools = os.getenv("ARCADE_DISABLED_TOOLS", "").strip().split(",")
        if not disabled_tools:
            return

        pattern = re.compile(rf"^[a-zA-Z]+{re.escape(TOOL_NAME_SEPARATOR)}[a-zA-Z]+$")

        for tool in disabled_tools:
            if not pattern.match(tool):
                continue

            self._disabled_tools.add(tool.lower())

    def _load_disabled_toolkits(self) -> None:
        """Load disabled toolkits from the environment variable.

        The ARCADE_DISABLED_TOOLKITS environment variable should contain a
        comma-separated list of toolkits that are to be excluded from the
        catalog.

        The expected format for each disabled toolkit is:
        - [CamelCaseToolkitName]
        """
        disabled_toolkits = os.getenv("ARCADE_DISABLED_TOOLKITS", "").strip().split(",")
        if not disabled_toolkits:
            return

        for toolkit in disabled_toolkits:
            self._disabled_toolkits.add(toolkit.lower())

    def add_tool(
        self,
        tool_func: Callable,
        toolkit_or_name: str | Toolkit,
        module: ModuleType | None = None,
    ) -> None:
        """
        Add a function to the catalog as a tool.
        """

        input_model, output_model = create_func_models(tool_func)

        if isinstance(toolkit_or_name, Toolkit):
            toolkit = toolkit_or_name
            toolkit_name = toolkit.name
        elif isinstance(toolkit_or_name, str):
            toolkit = None
            toolkit_name = toolkit_or_name

        if not toolkit_name:
            raise ValueError("A toolkit name or toolkit must be provided.")

        definition = ToolCatalog.create_tool_definition(
            tool_func,
            toolkit_name,
            toolkit.version if toolkit else None,
            toolkit.description if toolkit else None,
        )

        fully_qualified_name = definition.get_fully_qualified_name()

        if fully_qualified_name in self._tools:
            raise ToolkitLoadError(
                f"Tool '{definition.name}' in toolkit '{toolkit_name}' already exists in the catalog."
            )

        if str(fully_qualified_name).lower() in self._disabled_tools:
            logger.info(f"Tool '{fully_qualified_name!s}' is disabled and will not be cataloged.")
            return

        if str(toolkit_name).lower() in self._disabled_toolkits:
            logger.info(f"Toolkit '{toolkit_name!s}' is disabled and will not be cataloged.")
            return

        self._tools[fully_qualified_name] = MaterializedTool(
            definition=definition,
            tool=tool_func,
            meta=ToolMeta(
                module=module.__name__ if module else tool_func.__module__,
                toolkit=toolkit_name,
                package=toolkit.package_name if toolkit else None,
                path=module.__file__ if module else None,
            ),
            input_model=input_model,
            output_model=output_model,
        )

    def add_module(self, module: ModuleType) -> None:
        """
        Add all the tools in a module to the catalog.
        """
        toolkit = Toolkit.from_module(module)
        self.add_toolkit(toolkit)

    def add_toolkit(self, toolkit: Toolkit) -> None:
        """
        Add the tools from a loaded toolkit to the catalog.
        """

        if str(toolkit).lower() in self._disabled_toolkits:
            logger.info(f"Toolkit '{toolkit.name!s}' is disabled and will not be cataloged.")
            return

        for module_name, tool_names in toolkit.tools.items():
            for tool_name in tool_names:
                try:
                    module = import_module(module_name)
                    tool_func = getattr(module, tool_name)
                    self.add_tool(tool_func, toolkit, module)

                except ToolDefinitionError as e:
                    raise e.with_context(tool_name) from e
                except ToolkitLoadError as e:
                    raise e.with_context(toolkit.name) from e
                except ImportError as e:
                    raise ToolkitLoadError(
                        f"Could not import module {module_name}. Reason: {e}"
                    ).with_context(tool_name)
                except AttributeError as e:
                    raise ToolDefinitionError(
                        f"Could not import tool {tool_name} in module {module_name}. Reason: {e}"
                    ).with_context(tool_name)
                except TypeError as e:
                    raise ToolDefinitionError(
                        f"Type error encountered while adding tool {tool_name} from {module_name}. Reason: {e}"
                    ).with_context(tool_name)
                except Exception as e:
                    raise ToolDefinitionError(
                        f"Error encountered while adding tool {tool_name} from {module_name}. Reason: {e}"
                    ).with_context(tool_name)

    def __getitem__(self, name: FullyQualifiedName) -> MaterializedTool:
        return self.get_tool(name)

    def __contains__(self, name: FullyQualifiedName) -> bool:
        return name in self._tools

    def __iter__(self) -> Iterator[MaterializedTool]:  # type: ignore[override]
        yield from self._tools.values()

    def __len__(self) -> int:
        return len(self._tools)

    def is_empty(self) -> bool:
        return len(self._tools) == 0

    def get_tool_names(self) -> list[FullyQualifiedName]:
        return [tool.definition.get_fully_qualified_name() for tool in self._tools.values()]

    def find_tool_by_func(self, func: Callable) -> ToolDefinition:
        """
        Find a tool by its function.
        """
        for _, tool in self._tools.items():
            if tool.tool == func:
                return tool.definition
        raise ValueError(f"Tool {func} not found in the catalog.")

    def get_tool_by_name(
        self,
        name: str,
        version: str | None = None,
        separator: str = TOOL_NAME_SEPARATOR,
    ) -> MaterializedTool:
        """Get a tool from the catalog by name.

        Args:
            name: The name of the tool, potentially including the toolkit name separated by the `separator`.
            version: The version of the toolkit. Defaults to None.
            separator: The separator between toolkit and tool names. Defaults to `TOOL_NAME_SEPARATOR`.

        Returns:
            MaterializedTool: The matching tool from the catalog.

        Raises:
            ValueError: If the tool is not found in the catalog.
        """
        if separator in name:
            toolkit_name, tool_name = name.split(separator, 1)
            fq_name = FullyQualifiedName(
                name=tool_name, toolkit_name=toolkit_name, toolkit_version=version
            )
            return self.get_tool(fq_name)
        else:
            # No toolkit name provided, search tools with matching tool name
            matching_tools = [
                tool
                for fq_name, tool in self._tools.items()
                if fq_name.name.lower() == name.lower()
                and (
                    version is None
                    or (fq_name.toolkit_version or "").lower() == (version or "").lower()
                )
            ]
            if matching_tools:
                return matching_tools[0]

        raise ValueError(f"Tool {name} not found in the catalog.")

    def get_tool(self, name: FullyQualifiedName) -> MaterializedTool:
        """
        Get a tool from the catalog by fully-qualified name and version.
        If the version is not specified, the any version is returned.
        """
        if name.toolkit_version:
            try:
                return self._tools[name]
            except KeyError:
                raise ValueError(f"Tool {name}@{name.toolkit_version} not found in the catalog.")

        for key, tool in self._tools.items():
            if key.equals_ignoring_version(name):
                return tool

        raise ValueError(f"Tool {name} not found.")

    def get_tool_count(self) -> int:
        """
        Get the number of tools in the catalog.
        """
        return len(self._tools)

    @staticmethod
    def create_tool_definition(
        tool: Callable,
        toolkit_name: str,
        toolkit_version: str | None = None,
        toolkit_desc: str | None = None,
    ) -> ToolDefinition:
        """
        Given a tool function, create a ToolDefinition
        """

        raw_tool_name = getattr(tool, "__tool_name__", tool.__name__)

        # Hard requirement: tools must have descriptions
        tool_description = getattr(tool, "__tool_description__", None)
        if not tool_description:
            raise ToolDefinitionError(f"Tool '{raw_tool_name}' is missing a description")

        # If the function returns a value, it must have a type annotation
        if does_function_return_value(tool) and tool.__annotations__.get("return") is None:
            raise ToolOutputSchemaError(f"Tool '{raw_tool_name}' must have a return type")

        auth_requirement = create_auth_requirement(tool)
        secrets_requirement = create_secrets_requirement(tool)
        metadata_requirement = create_metadata_requirement(tool, auth_requirement)

        toolkit_definition = ToolkitDefinition(
            name=snake_to_pascal_case(toolkit_name),
            description=toolkit_desc,
            version=toolkit_version,
        )

        tool_name = snake_to_pascal_case(raw_tool_name)
        fully_qualified_name = FullyQualifiedName.from_toolkit(tool_name, toolkit_definition)
        deprecation_message = getattr(tool, "__tool_deprecation_message__", None)

        return ToolDefinition(
            name=tool_name,
            fully_qualified_name=str(fully_qualified_name),
            description=tool_description,
            toolkit=toolkit_definition,
            input=create_input_definition(tool),
            output=create_output_definition(tool),
            requirements=ToolRequirements(
                authorization=auth_requirement,
                secrets=secrets_requirement,
                metadata=metadata_requirement,
            ),
            deprecation_message=deprecation_message,
        )


def create_input_definition(func: Callable) -> ToolInput:
    """
    Create an input model for a function based on its parameters.
    """
    input_parameters = []
    tool_context_param_name: str | None = None

    for _, param in inspect.signature(func, follow_wrapped=True).parameters.items():
        if param.annotation is ToolContext:
            if tool_context_param_name is not None:
                raise ToolInputSchemaError(
                    f"Only one ToolContext parameter is supported, but tool {func.__name__} has multiple."
                )

            tool_context_param_name = param.name
            continue  # No further processing of this param (don't add it to the list of inputs)

        tool_field_info = extract_field_info(param)

        # If the field has a default value, it is not required
        # If the field is optional, it is not required
        has_default_value = tool_field_info.default is not None
        is_required = not tool_field_info.is_optional and not has_default_value

        input_parameters.append(
            InputParameter(
                name=tool_field_info.name,
                description=tool_field_info.description,
                required=is_required,
                inferrable=tool_field_info.is_inferrable,
                value_schema=wire_type_info_to_value_schema(tool_field_info.wire_type_info),
            )
        )

    return ToolInput(
        parameters=input_parameters,
        tool_context_parameter_name=tool_context_param_name,
    )


def create_output_definition(func: Callable) -> ToolOutput:
    """
    Create an output model for a function based on its return annotation.
    """
    return_type = inspect.signature(func, follow_wrapped=True).return_annotation
    description = "No description provided."

    if return_type is inspect.Signature.empty:
        return ToolOutput(
            value_schema=None,
            description="No description provided.",
            available_modes=["null"],
        )

    if hasattr(return_type, "__metadata__"):
        description = (
            return_type.__metadata__[0]
            if return_type.__metadata__
            else "No description provided for return type."
        )
        return_type = return_type.__origin__

    # Unwrap Optional types
    # Both Optional[T] and T | None are supported
    is_optional = is_strict_optional(return_type)
    if is_optional:
        return_type = next(arg for arg in get_args(return_type) if arg is not type(None))

    wire_type_info = get_wire_type_info(return_type)

    available_modes = ["value", "error"]

    if is_optional:
        available_modes.append("null")

    return ToolOutput(
        description=description,
        available_modes=available_modes,
        value_schema=wire_type_info_to_value_schema(wire_type_info),
    )


def create_auth_requirement(tool: Callable) -> ToolAuthRequirement | None:
    """
    Create an auth requirement for a tool.
    """
    auth_requirement = getattr(tool, "__tool_requires_auth__", None)
    if isinstance(auth_requirement, ToolAuthorization):
        new_auth_requirement = ToolAuthRequirement(
            provider_id=auth_requirement.provider_id,
            provider_type=auth_requirement.provider_type,
            id=auth_requirement.id,
        )
        if isinstance(auth_requirement, OAuth2):
            new_auth_requirement.oauth2 = OAuth2Requirement(**auth_requirement.model_dump())
        auth_requirement = new_auth_requirement

    return auth_requirement


def create_secrets_requirement(tool: Callable) -> list[ToolSecretRequirement] | None:
    """
    Create a secrets requirement for a tool.
    """
    raw_tool_name = getattr(tool, "__tool_name__", tool.__name__)
    secrets_requirement = getattr(tool, "__tool_requires_secrets__", None)
    if isinstance(secrets_requirement, list):
        if any(not isinstance(secret, str) for secret in secrets_requirement):
            raise ToolDefinitionError(
                f"Secret keys must be strings (error in tool {raw_tool_name})."
            )

        secrets_requirement = to_tool_secret_requirements(secrets_requirement)
        if any(secret.key is None or secret.key.strip() == "" for secret in secrets_requirement):
            raise ToolDefinitionError(
                f"Secrets must have a non-empty key (error in tool {raw_tool_name})."
            )

    return secrets_requirement


def create_metadata_requirement(
    tool: Callable, auth_requirement: ToolAuthRequirement | None
) -> list[ToolMetadataRequirement] | None:
    """
    Create a metadata requirement for a tool.
    """
    raw_tool_name = getattr(tool, "__tool_name__", tool.__name__)
    metadata_requirement = getattr(tool, "__tool_requires_metadata__", None)
    if isinstance(metadata_requirement, list):
        for metadata in metadata_requirement:
            if not isinstance(metadata, str):
                raise ToolDefinitionError(
                    f"Metadata must be strings (error in tool {raw_tool_name})."
                )
            if ToolMetadataKey.requires_auth(metadata) and auth_requirement is None:
                raise ToolDefinitionError(
                    f"Tool {raw_tool_name} declares metadata key '{metadata}', "
                    "which requires that the tool has an auth requirement, "
                    "but no auth requirement was provided. Please specify an auth requirement."
                )

        metadata_requirement = to_tool_metadata_requirements(metadata_requirement)
        if any(
            metadata.key is None or metadata.key.strip() == "" for metadata in metadata_requirement
        ):
            raise ToolDefinitionError(
                f"Metadata must have a non-empty key (error in tool {raw_tool_name})."
            )

    return metadata_requirement


@dataclass
class ParamInfo:
    """
    Information about a function parameter found through inspection.
    """

    name: str
    default: Any
    original_type: type
    field_type: type
    description: str | None = None
    is_optional: bool = True


@dataclass
class ToolParamInfo:
    """
    Information about a tool parameter, including computed values.
    """

    name: str
    default: Any
    original_type: type
    field_type: type
    wire_type_info: WireTypeInfo
    description: str | None = None
    is_optional: bool = True
    is_inferrable: bool = True

    @classmethod
    def from_param_info(
        cls,
        param_info: ParamInfo,
        wire_type_info: WireTypeInfo,
        is_inferrable: bool = True,
    ) -> "ToolParamInfo":
        return cls(
            name=param_info.name,
            default=param_info.default,
            original_type=param_info.original_type,
            field_type=param_info.field_type,
            description=param_info.description,
            is_optional=param_info.is_optional,
            wire_type_info=wire_type_info,
            is_inferrable=is_inferrable,
        )


def extract_field_info(param: inspect.Parameter) -> ToolParamInfo:
    """
    Extract type and field parameters from a function parameter.
    """
    annotation = param.annotation
    if annotation == inspect.Parameter.empty:
        raise ToolInputSchemaError(f"Parameter {param} has no type annotation.")

    # Get the majority of the param info from either the Pydantic Field() or regular inspection
    if isinstance(param.default, FieldInfo):
        param_info = extract_pydantic_param_info(param)
    else:
        param_info = extract_python_param_info(param)

    metadata = getattr(annotation, "__metadata__", [])
    str_annotations = [m for m in metadata if isinstance(m, str)]

    # Get the description from annotations, if present
    if len(str_annotations) == 0:
        pass
    elif len(str_annotations) == 1:
        param_info.description = str_annotations[0]
    elif len(str_annotations) == 2:
        new_name = str_annotations[0]
        if not new_name.isidentifier():
            raise ToolInputSchemaError(
                f"Invalid parameter name: '{new_name}' is not a valid identifier. "
                "Identifiers must start with a letter or underscore, "
                "and can only contain letters, digits, or underscores."
            )
        param_info.name = new_name
        param_info.description = str_annotations[1]
    else:
        raise ToolInputSchemaError(
            f"Parameter {param} has too many string annotations. Expected 0, 1, or 2, got {len(str_annotations)}."
        )

    # Get the Inferrable annotation, if it exists
    inferrable_annotation = first_or_none(Inferrable, get_args(annotation))

    # Params are inferrable by default
    is_inferrable = inferrable_annotation.value if inferrable_annotation else True

    # Get the wire (serialization) type information for the type
    wire_type_info = get_wire_type_info(param_info.field_type)

    # Final reality check
    if param_info.description is None:
        raise ToolInputSchemaError(f"Parameter '{param_info.name}' is missing a description")

    if wire_type_info.wire_type is None:
        raise ToolInputSchemaError(f"Unknown parameter type: {param_info.field_type}")

    return ToolParamInfo.from_param_info(param_info, wire_type_info, is_inferrable)


def get_wire_type_info(_type: type) -> WireTypeInfo:
    """
    Get the wire type information for a given type.
    """

    # Is this a list type?
    # If so, get the inner (enclosed) type
    is_list = get_origin(_type) is list
    inner_properties = None

    if is_list:
        inner_type = get_args(_type)[0]

        # Recursively get wire type info for inner type
        inner_info = get_wire_type_info(inner_type)
        inner_wire_type = cast(InnerWireType, inner_info.wire_type)

        # If inner type has properties (it's a complex object), propagate them
        if inner_info.properties:
            inner_properties = inner_info.properties
        # If inner type is array (nested arrays), propagate inner_properties
        elif inner_info.inner_properties:
            inner_properties = inner_info.inner_properties
    else:
        inner_wire_type = None

    # Get the outer wire type
    wire_type = get_wire_type(str) if is_string_literal(_type) else get_wire_type(_type)

    # Handle enums (known/fixed lists of values)
    is_enum = False
    enum_values: list[str] = []

    type_to_check = inner_type if is_list else _type

    # Strip generic parameters if type_to_check is a parameterized generic
    actual_type = get_origin(type_to_check) or type_to_check

    # Special case: Literal["string1", "string2"] can be enumerated on the wire
    if is_string_literal(type_to_check):
        is_enum = True
        enum_values = [str(e) for e in get_args(type_to_check)]

    # Special case: Enum can be enumerated on the wire
    elif isinstance(actual_type, type) and issubclass(actual_type, Enum):
        is_enum = True
        enum_values = [e.value for e in actual_type]

    # Extract properties for complex types
    properties = None
    if wire_type == "json" and not is_list:
        properties = extract_properties(type_to_check)

    return WireTypeInfo(
        wire_type,
        inner_wire_type,
        enum_values if is_enum else None,
        properties,
        inner_properties,
    )


def _extract_typeddict_field_descriptions(typeddict_class: type) -> dict[str, str]:
    """
    Extract field descriptions from TypedDict docstrings.

    TypedDict classes typically have field descriptions as docstrings after each field.
    This function attempts to parse the source code to extract these descriptions.
    """
    descriptions = {}

    try:
        source = inspect.getsource(typeddict_class)
        # Simple regex to match field: type pattern followed by a docstring
        # This is a simplified approach - a full AST parser would be more robust
        import re

        # Pattern to match field definition followed by docstring
        pattern = r'(\w+):\s*[^"\n]+\n\s*"""([^"]+)"""'
        matches = re.findall(pattern, source)

        for field_name, description in matches:
            descriptions[field_name] = description.strip()

    except (OSError, TypeError):
        # If we can't get the source, return empty descriptions
        pass

    return descriptions


def extract_properties(type_to_check: type) -> dict[str, WireTypeInfo] | None:
    """
    Extract properties from TypedDict, Pydantic models, or other structured types.
    """
    properties = {}

    # Handle Pydantic BaseModel
    if isinstance(type_to_check, type) and issubclass(type_to_check, BaseModel):
        for field_name, field_info in type_to_check.model_fields.items():
            # Get the field type
            field_type = field_info.annotation
            if field_type is None:
                continue

            # Handle Optional types (Union[T, None])
            if is_strict_optional(field_type):
                # Extract the non-None type from Optional
                field_type = next(arg for arg in get_args(field_type) if arg is not type(None))

            # Get wire type info recursively
            # field_type cannot be None here due to the check above
            wire_info = get_wire_type_info(field_type)
            properties[field_name] = wire_info

    # Handle TypedDict
    elif is_typeddict(type_to_check):
        # Get type hints for the TypedDict
        type_hints = get_type_hints(type_to_check, include_extras=True)

        # Try to extract field descriptions from the class source
        field_descriptions = _extract_typeddict_field_descriptions(type_to_check)

        for field_name, field_type in type_hints.items():
            # Handle Optional types (Union[T, None])
            if is_strict_optional(field_type):
                # Extract the non-None type from Optional
                field_type = next(arg for arg in get_args(field_type) if arg is not type(None))
            wire_info = get_wire_type_info(field_type)

            # Add description if available
            if field_name in field_descriptions:
                wire_info.description = field_descriptions[field_name]

            properties[field_name] = wire_info

    # Handle regular dict with type annotations (e.g., dict[str, Any])
    elif get_origin(type_to_check) is dict:
        # For generic dicts, we can't extract specific properties
        return None

    return properties if properties else None


def wire_type_info_to_value_schema(wire_info: WireTypeInfo) -> ValueSchema:
    """
    Convert WireTypeInfo to ValueSchema, including nested properties.
    """
    # Convert nested properties if they exist
    properties = None
    if wire_info.properties:
        properties = {
            name: wire_type_info_to_value_schema(nested_info)
            for name, nested_info in wire_info.properties.items()
        }

    # Convert inner properties for array items
    inner_properties = None
    if wire_info.inner_properties:
        inner_properties = {
            name: wire_type_info_to_value_schema(nested_info)
            for name, nested_info in wire_info.inner_properties.items()
        }

    return ValueSchema(
        val_type=wire_info.wire_type,
        inner_val_type=wire_info.inner_wire_type,
        enum=wire_info.enum_values,
        properties=properties,
        inner_properties=inner_properties,
        description=wire_info.description,
    )


def extract_python_param_info(param: inspect.Parameter) -> ParamInfo:
    # If the param is Annotated[], unwrap the annotation to get the "real" type
    # Otherwise, use the literal type
    annotation = param.annotation
    original_type = annotation.__args__[0] if get_origin(annotation) is Annotated else annotation
    field_type = original_type

    # Handle optional types
    # Both Optional[T] and T | None are supported
    is_optional = is_strict_optional(field_type)
    if is_optional:
        field_type = next(arg for arg in get_args(field_type) if arg is not type(None))

    # Union types are not currently supported
    # (other than optional, which is handled above)
    if is_union(field_type):
        raise ToolInputSchemaError(
            f"Parameter {param.name} is a union type. Only optional types are supported."
        )

    return ParamInfo(
        name=param.name,
        default=param.default if param.default is not inspect.Parameter.empty else None,
        is_optional=is_optional,
        original_type=original_type,
        field_type=field_type,
    )


def extract_pydantic_param_info(param: inspect.Parameter) -> ParamInfo:
    default_value = None if param.default.default is PydanticUndefined else param.default.default

    if param.default.default_factory is not None:
        if callable(param.default.default_factory):
            default_value = param.default.default_factory()
        else:
            raise ToolInputSchemaError(f"Default factory for parameter {param} is not callable.")

    # If the param is Annotated[], unwrap the annotation to get the "real" type
    # Otherwise, use the literal type
    original_type = (
        param.annotation.__args__[0]
        if get_origin(param.annotation) is Annotated
        else param.annotation
    )
    field_type = original_type

    # Unwrap Optional types
    # Both Optional[T] and T | None are supported
    is_optional = is_strict_optional(field_type)
    if is_optional:
        field_type = next(arg for arg in get_args(field_type) if arg is not type(None))

    return ParamInfo(
        name=param.name,
        description=param.default.description,
        default=default_value,
        is_optional=is_optional,
        original_type=original_type,
        field_type=field_type,
    )


def get_wire_type(
    _type: type,
) -> WireType:
    """
    Mapping between Python types and HTTP/JSON types
    """
    # TODO ensure Any is not allowed
    type_mapping: dict[type, WireType] = {
        str: "string",
        bool: "boolean",
        int: "integer",
        float: "number",
        dict: "json",
    }
    outer_type_mapping: dict[type, WireType] = {
        list: "array",
        dict: "json",
    }
    wire_type = type_mapping.get(_type)
    if wire_type:
        return wire_type

    if hasattr(_type, "__origin__"):
        wire_type = outer_type_mapping.get(cast(type, get_origin(_type)))
        if wire_type:
            return wire_type

    if isinstance(_type, type) and issubclass(_type, Enum):
        return "string"

    if isinstance(_type, type) and issubclass(_type, BaseModel):
        return "json"

    if is_typeddict(_type):
        return "json"

    raise ToolDefinitionError(f"Unsupported parameter type: {_type}")


def create_func_models(func: Callable) -> tuple[type[BaseModel], type[BaseModel]]:
    """
    Analyze a function to create corresponding Pydantic models for its input and output.
    """
    input_fields = {}
    # TODO figure this out (Sam)
    if asyncio.iscoroutinefunction(func) and hasattr(func, "__wrapped__"):
        func = func.__wrapped__
    for name, param in inspect.signature(func, follow_wrapped=True).parameters.items():
        # Skip ToolContext parameters
        if param.annotation is ToolContext:
            continue

        # TODO make this cleaner
        tool_field_info = extract_field_info(param)
        param_fields = {
            "default": tool_field_info.default,
            "description": tool_field_info.description
            if tool_field_info.description
            else "No description provided.",
            # TODO more here?
        }
        input_fields[name] = (tool_field_info.field_type, Field(**param_fields))

    input_model = create_model(f"{snake_to_pascal_case(func.__name__)}Input", **input_fields)  # type: ignore[call-overload]

    output_model = determine_output_model(func)
    return input_model, output_model


def determine_output_model(func: Callable) -> type[BaseModel]:  # noqa: C901
    """
    Determine the output model for a function based on its return annotation.
    """
    return_annotation = inspect.signature(func).return_annotation
    output_model_name = f"{snake_to_pascal_case(func.__name__)}Output"

    # If the return annotation is empty, create a model with no fields
    if return_annotation is inspect.Signature.empty:
        return create_model(output_model_name)

    # If the return annotation has an __origin__ attribute
    # and does not have a __metadata__ attribute.
    # This is the case for TypedDicts.
    elif hasattr(return_annotation, "__origin__"):
        if hasattr(return_annotation, "__metadata__"):
            field_type = return_annotation.__args__[0]
            description = (
                return_annotation.__metadata__[0] if return_annotation.__metadata__ else ""
            )

            # Check if the field type is a TypedDict
            if is_typeddict(field_type):
                # Create a Pydantic model from TypedDict
                typeddict_model = create_model_from_typeddict(
                    field_type, f"{output_model_name}TypedDict"
                )
                return create_model(
                    output_model_name,
                    result=(
                        typeddict_model,
                        Field(
                            description=str(description)
                            if description
                            else "No description provided."
                        ),
                    ),
                )

            # If the return annotation has a description, use it
            if description:
<<<<<<< HEAD
                try:
                    return create_model(
                        output_model_name,
                        result=(field_type, Field(description=str(description))),
                    )
                except Exception:
                    raise ToolOutputSchemaError(
                        f"Unsupported output type '{field_type}'. Only built-in Python types, TypedDicts, "
                        "Pydantic models, and standard collections are supported as tool output types."
                    )
        # Handle Union types
=======
                return create_model(
                    output_model_name,
                    result=(field_type, Field(description=str(description))),
                )

        # If the return annotation is a Union type
>>>>>>> e188fc6a
        origin = return_annotation.__origin__
        if origin is typing.Union:
            # For union types, create a model with the first non-None argument
            # TODO handle multiple non-None arguments. Raise error?
            for arg in get_args(return_annotation):
                if arg is not type(None):
                    # Check if the arg is a TypedDict
                    if is_typeddict(arg):
                        typeddict_model = create_model_from_typeddict(
                            arg, f"{output_model_name}TypedDict"
                        )
                        return create_model(
                            output_model_name,
                            result=(
                                typeddict_model,
                                Field(description="No description provided."),
                            ),
                        )
                    return create_model(
                        output_model_name,
                        result=(
                            arg,
                            Field(description="No description provided."),
                        ),
                    )

        # If the return annotation has an __origin__ attribute
        # and does not have a __metadata__ attribute.
        # This is the case for TypedDicts.
        return create_model(
            output_model_name,
            result=(
                return_annotation,
                Field(description="No description provided."),
            ),
        )
    else:
        # If the return annotation is a TypedDict
        if is_typeddict(return_annotation):
            typeddict_model = create_model_from_typeddict(return_annotation, output_model_name)
            return create_model(
                output_model_name,
                result=(
                    typeddict_model,
                    Field(description="No description provided."),
                ),
            )

        # If the return annotation is a simple type (like str)
        return create_model(
            output_model_name,
            result=(
                return_annotation,
                Field(description="No description provided."),
            ),
        )


def create_model_from_typeddict(typeddict_class: type, model_name: str) -> type[BaseModel]:
    """
    Create a Pydantic model from a TypedDict class.
    This enables runtime validation of TypedDict structures.
    """
    # Get type hints for the TypedDict
    type_hints = get_type_hints(typeddict_class, include_extras=True)

    # Build field definitions for the Pydantic model
    field_definitions: dict[str, Any] = {}
    for field_name, field_type in type_hints.items():
        # Check if field is required
        is_required = field_name in getattr(typeddict_class, "__required_keys__", set())

        # Handle nested TypedDict
        if is_typeddict(field_type):
            nested_model = create_model_from_typeddict(field_type, f"{model_name}_{field_name}")
            if is_required:
                field_definitions[field_name] = (nested_model, Field())
            else:
                field_definitions[field_name] = (nested_model, Field(default=None))
        else:
            if is_required:
                field_definitions[field_name] = (field_type, Field())
            else:
                field_definitions[field_name] = (field_type, Field(default=None))

    # Create and return the Pydantic model
    return create_model(model_name, **field_definitions)


def to_tool_secret_requirements(
    secrets_requirement: list[str],
) -> list[ToolSecretRequirement]:
    # Iterate through the list, de-dupe case-insensitively, and convert each string to a ToolSecretRequirement
    unique_secrets = {name.lower(): name.lower() for name in secrets_requirement}.values()
    return [ToolSecretRequirement(key=name) for name in unique_secrets]


def to_tool_metadata_requirements(
    metadata_requirement: list[str],
) -> list[ToolMetadataRequirement]:
    # Iterate through the list, de-dupe case-insensitively, and convert each string to a ToolMetadataRequirement
    unique_metadata = {name.lower(): name.lower() for name in metadata_requirement}.values()
    return [ToolMetadataRequirement(key=name) for name in unique_metadata]<|MERGE_RESOLUTION|>--- conflicted
+++ resolved
@@ -1045,7 +1045,6 @@
 
             # If the return annotation has a description, use it
             if description:
-<<<<<<< HEAD
                 try:
                     return create_model(
                         output_model_name,
@@ -1056,15 +1055,8 @@
                         f"Unsupported output type '{field_type}'. Only built-in Python types, TypedDicts, "
                         "Pydantic models, and standard collections are supported as tool output types."
                     )
-        # Handle Union types
-=======
-                return create_model(
-                    output_model_name,
-                    result=(field_type, Field(description=str(description))),
-                )
 
         # If the return annotation is a Union type
->>>>>>> e188fc6a
         origin = return_annotation.__origin__
         if origin is typing.Union:
             # For union types, create a model with the first non-None argument
