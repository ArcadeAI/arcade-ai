from arcade.actor.fastapi.actor import FastAPIActor
from fastapi import FastAPI, HTTPException
from pydantic import BaseModel
from openai import AsyncOpenAI
<<<<<<< HEAD
from arcade_example_nate.tools import arithmetic
from arcade_gmail.tools import gmail
=======

from tools import arithmetic
>>>>>>> 1b67cee6


client = AsyncOpenAI(base_url="http://localhost:6901")

app = FastAPI()

actor = FastAPIActor(app)
actor.register_tool(arithmetic.add)
actor.register_tool(arithmetic.multiply)
actor.register_tool(arithmetic.divide)
actor.register_tool(arithmetic.sqrt)
actor.register_tool(gmail.get_emails)


class ChatRequest(BaseModel):
    message: str


@app.post("/chat")
async def chat(request: ChatRequest):
    try:
        raw_response = await client.chat.completions.with_raw_response.create(
            messages=[
                {"role": "system", "content": "You are a helpful assistant."},
                {"role": "user", "content": request.message},
            ],
            model="gpt-4o-mini",
<<<<<<< HEAD
            max_tokens=300,
=======
            max_tokens=150,
            tools=["add", "subtract", "multiply", "divide", "sqrt"],
>>>>>>> 1b67cee6
            tool_choice="execute",
            user="nate@arcade-ai.com",  # TODO get this from header or cookie
        )
        chat_completion = raw_response.parse()

        return {
            "response": chat_completion.choices[0].message.content.strip(),
            "tool_call_count": raw_response.headers["arcade-tool-calls"],
            "tool_call_duration_ms": raw_response.headers["arcade-total-tool-duration"],
        }
    except Exception as e:
        raise HTTPException(status_code=500, detail=str(e))<|MERGE_RESOLUTION|>--- conflicted
+++ resolved
@@ -2,13 +2,8 @@
 from fastapi import FastAPI, HTTPException
 from pydantic import BaseModel
 from openai import AsyncOpenAI
-<<<<<<< HEAD
-from arcade_example_nate.tools import arithmetic
-from arcade_gmail.tools import gmail
-=======
 
 from tools import arithmetic
->>>>>>> 1b67cee6
 
 
 client = AsyncOpenAI(base_url="http://localhost:6901")
@@ -20,7 +15,6 @@
 actor.register_tool(arithmetic.multiply)
 actor.register_tool(arithmetic.divide)
 actor.register_tool(arithmetic.sqrt)
-actor.register_tool(gmail.get_emails)
 
 
 class ChatRequest(BaseModel):
@@ -36,12 +30,8 @@
                 {"role": "user", "content": request.message},
             ],
             model="gpt-4o-mini",
-<<<<<<< HEAD
-            max_tokens=300,
-=======
             max_tokens=150,
             tools=["add", "subtract", "multiply", "divide", "sqrt"],
->>>>>>> 1b67cee6
             tool_choice="execute",
             user="nate@arcade-ai.com",  # TODO get this from header or cookie
         )
