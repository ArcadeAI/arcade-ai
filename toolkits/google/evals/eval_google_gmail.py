import json

from arcade.sdk import ToolCatalog
from arcade.sdk.eval import (
    BinaryCritic,
    EvalRubric,
    EvalSuite,
    ExpectedToolCall,
    SimilarityCritic,
    tool_eval,
)

import arcade_google
from arcade_google.tools.gmail import (
    get_thread,
    list_emails_by_header,
    list_threads,
    reply_to_email,
    search_threads,
    send_email,
    write_draft_reply_email,
)
<<<<<<< HEAD
from arcade_google.utils import DateRange
=======
from arcade_google.tools.models import GmailReplyToWhom
from arcade_google.tools.utils import DateRange
>>>>>>> 75da4bf8

# Evaluation rubric
rubric = EvalRubric(
    fail_threshold=0.9,
    warn_threshold=0.95,
)


catalog = ToolCatalog()
catalog.add_module(arcade_google)


@tool_eval()
def gmail_eval_suite() -> EvalSuite:
    """Create an evaluation suite for Gmail tools."""
    suite = EvalSuite(
        name="Gmail Tools Evaluation",
        system_message="You are an AI assistant that can send and manage emails using the provided tools.",
        catalog=catalog,
        rubric=rubric,
    )

    suite.add_case(
        name="Send email to user with clear username",
        user_message="Send a email to johndoe@example.com saying 'Hello, can we meet at 3 PM?'. CC his boss janedoe@example.com",
        expected_tool_calls=[
            ExpectedToolCall(
                func=send_email,
                args={
                    "subject": "Meeting Request",
                    "body": "Hello, can we meet at 3 PM?",
                    "recipient": "johndoe@example.com",
                    "cc": ["janedoe@example.com"],
                    "bcc": None,
                },
            )
        ],
        critics=[
            SimilarityCritic(critic_field="subject", weight=0.125),
            SimilarityCritic(critic_field="body", weight=0.25),
            BinaryCritic(critic_field="recipient", weight=0.25),
            BinaryCritic(critic_field="cc", weight=0.25),
            BinaryCritic(critic_field="bcc", weight=0.125),
        ],
    )

    suite.add_case(
        name="Simple list threads",
        user_message="Get 42 threads like right now i even wanna see the ones in my trash",
        expected_tool_calls=[
            ExpectedToolCall(
                func=list_threads,
                args={"max_results": 42, "include_spam_trash": True},
            )
        ],
        critics=[
            BinaryCritic(critic_field="max_results", weight=0.5),
            BinaryCritic(critic_field="include_spam_trash", weight=0.5),
        ],
    )

    history = [
        {"role": "user", "content": "list 1 thread"},
        {
            "role": "assistant",
            "content": "",
            "tool_calls": [
                {
                    "id": "call_X8V5Hw9iJ3wfB8WMZf8omAMi",
                    "type": "function",
                    "function": {"name": "Google_ListThreads", "arguments": '{"max_results":1}'},
                }
            ],
        },
        {
            "role": "tool",
            "content": '{"next_page_token":"10321400718999360131","num_threads":1,"threads":[{"historyId":"61691","id":"1934a8f8deccb749","snippet":"Hi Joe, I hope this email finds you well. Thank you for being a part of our community."}]}',
            "tool_call_id": "call_X8V5Hw9iJ3wfB8WMZf8omAMi",
            "name": "Google_ListThreads",
        },
        {
            "role": "assistant",
            "content": "Here is one email thread:\n\n- **Snippet:** Hi Joe, I hope this email finds you well. Thank you for being a part of our community.\n- **Thread ID:** 1934a8f8deccb749\n- **History ID:** 61691",
        },
    ]
    suite.add_case(
        name="List threads with history",
        user_message="Get the next 5 threads",
        additional_messages=history,
        expected_tool_calls=[
            ExpectedToolCall(
                func=list_threads,
                args={
                    "max_results": 5,
                    "page_token": "10321400718999360131",
                },
            )
        ],
        critics=[
            BinaryCritic(critic_field="max_results", weight=0.2),
            BinaryCritic(critic_field="page_token", weight=0.8),
        ],
    )

    suite.add_case(
        name="Search threads",
        user_message="Search for threads from johndoe@example.com to janedoe@example.com about that talk about 'Arcade AI' from yesterday",
        expected_tool_calls=[
            ExpectedToolCall(
                func=search_threads,
                args={
                    "sender": "johndoe@example.com",
                    "recipient": "janedoe@example.com",
                    "body": "Arcade AI",
                    "date_range": DateRange.YESTERDAY,
                },
            )
        ],
        critics=[
            BinaryCritic(critic_field="sender", weight=0.25),
            BinaryCritic(critic_field="recipient", weight=0.25),
            SimilarityCritic(critic_field="body", weight=0.25),
            BinaryCritic(critic_field="date_range", weight=0.25),
        ],
    )

    suite.add_case(
        name="Get a thread by ID",
        user_message="Get the thread r-124325435467568867667878874565464564563523424323524235242412",
        expected_tool_calls=[
            ExpectedToolCall(
                func=get_thread,
                args={
                    "thread_id": "r-124325435467568867667878874565464564563523424323524235242412",
                },
            )
        ],
        critics=[
            BinaryCritic(critic_field="thread_id", weight=1.0),
        ],
    )

    return suite


@tool_eval()
def gmail_reply_eval_suite() -> EvalSuite:
    """Create an evaluation suite for Gmail reply tools."""
    suite = EvalSuite(
        name="Gmail Reply Tools Evaluation",
        system_message="You are an AI assistant that can send and manage emails using the provided tools.",
        catalog=catalog,
        rubric=rubric,
    )

    email_history = [
        {"role": "user", "content": "get the latest emails I received from johndoe@gmail.com"},
        {
            "role": "assistant",
            "content": "",
            "tool_calls": [
                {
                    "id": "call_jowMD7aB9sVPClOfvNof7Llu",
                    "type": "function",
                    "function": {
                        "name": "Google_ListEmailsByHeader",
                        "arguments": json.dumps({
                            "sender": "johndoe@gmail.com",
                            "max_results": 5,
                        }),
                    },
                }
            ],
        },
        {
            "role": "tool",
            "content": json.dumps({
                "emails": [
                    {
                        "body": "test 1",
                        "cc": "",
                        "date": "Tue, 11 Feb 2025 11:33:08 -0300",
                        "from": "John Doe <johndoe@gmail.com>",
                        "header_message_id": "<cierty475cty7245yxq@mail.gmail.com>",
                        "history_id": "123456",
                        "id": "q34759q435nv",
                        "in_reply_to": "",
                        "label_ids": ["INBOX"],
                        "references": "",
                        "reply_to": "",
                        "snippet": "test 1",
                        "subject": "test 1",
                        "thread_id": "345y6v3596",
                        "to": "myself@gmail.com",
                    },
                    {
                        "body": "test 2",
                        "cc": "",
                        "date": "Mon, 20 Jan 2025 13:04:42 -0800",
                        "from": "John Doe <johndoe@gmail.com>",
                        "header_message_id": "<28745ytvw8745ct4@mail.gmail.com>",
                        "history_id": "3456758",
                        "id": "9475tvy24578yx",
                        "in_reply_to": "",
                        "label_ids": [],
                        "references": "",
                        "reply_to": "",
                        "snippet": "test 2",
                        "subject": "test 2",
                        "thread_id": "249576v3496",
                        "to": "myself@gmail.com",
                    },
                ]
            }),
            "tool_call_id": "call_jowMD7aB9sVPClOfvNof7Llu",
            "name": "Google_ListEmailsByHeader",
        },
        {
            "role": "assistant",
            "content": "Here are the latest emails you received from johndoe@gmail.com:\n\n1. **Subject**: test 1\n   - **Date**: Tue, 11 Feb 2025 11:33:08 -0300\n   - **Snippet**: test 1\n\n2. **Subject**: test 2\n   - **Date**: Mon, 20 Jan 2025 13:04:42 -0800\n   - **Snippet**: test 2\n\nIf you need further details from any specific email, let me know!",
        },
    ]

    suite.add_case(
        name="Reply to an email",
        user_message="Reply to the email from johndoe@example.com about 'test 2' saying 'tested and working well'",
        expected_tool_calls=[
            ExpectedToolCall(
                func=reply_to_email,
                args={
                    "reply_to_message_id": "9475tvy24578yx",
                    "body": "tested and working well",
                    "reply_to_whom": GmailReplyToWhom.ONLY_THE_SENDER.value,
                },
            )
        ],
        critics=[
            SimilarityCritic(critic_field="subject", weight=1 / 7),
            SimilarityCritic(critic_field="body", weight=1 / 7),
            BinaryCritic(critic_field="recipient", weight=1 / 7),
            BinaryCritic(critic_field="cc", weight=1 / 7),
            BinaryCritic(critic_field="bcc", weight=1 / 7),
            BinaryCritic(critic_field="reply_to_whom", weight=1 / 7),
            BinaryCritic(critic_field="reply_to_message_id", weight=1 / 7),
        ],
        additional_messages=email_history,
    )

    suite.add_case(
        name="Reply to an email with every recipient",
        user_message="Reply to every recipient in the email from johndoe@example.com about 'test 2' saying 'tested and working well'",
        expected_tool_calls=[
            ExpectedToolCall(
                func=reply_to_email,
                args={
                    "reply_to_message_id": "9475tvy24578yx",
                    "body": "tested and working well",
                    "reply_to_whom": GmailReplyToWhom.EVERY_RECIPIENT.value,
                },
            )
        ],
        critics=[
            SimilarityCritic(critic_field="subject", weight=1 / 7),
            SimilarityCritic(critic_field="body", weight=1 / 7),
            BinaryCritic(critic_field="recipient", weight=1 / 7),
            BinaryCritic(critic_field="cc", weight=1 / 7),
            BinaryCritic(critic_field="bcc", weight=1 / 7),
            BinaryCritic(critic_field="reply_to_whom", weight=1 / 7),
            BinaryCritic(critic_field="reply_to_message_id", weight=1 / 7),
        ],
        additional_messages=email_history,
    )

    suite.add_case(
        name="Reply to an email with bcc",
        user_message="Reply to the email from johndoe@example.com about 'test 2' saying 'tested and working well' and send it to janedoe@example.com as bcc as well",
        expected_tool_calls=[
            ExpectedToolCall(
                func=reply_to_email,
                args={
                    "reply_to_message_id": "9475tvy24578yx",
                    "body": "tested and working well",
                    "bcc": ["janedoe@example.com"],
                    "reply_to_whom": GmailReplyToWhom.ONLY_THE_SENDER.value,
                },
            )
        ],
        critics=[
            SimilarityCritic(critic_field="subject", weight=1 / 7),
            SimilarityCritic(critic_field="body", weight=1 / 7),
            BinaryCritic(critic_field="recipient", weight=1 / 7),
            BinaryCritic(critic_field="cc", weight=1 / 7),
            BinaryCritic(critic_field="bcc", weight=1 / 7),
            BinaryCritic(critic_field="reply_to_whom", weight=1 / 7),
            BinaryCritic(critic_field="reply_to_message_id", weight=1 / 7),
        ],
        additional_messages=email_history,
    )

    suite.add_case(
        name="Write draft reply",
        user_message="Write a draft reply to the email from johndoe@example.com about 'test 2' saying 'tested and working well'",
        expected_tool_calls=[
            ExpectedToolCall(
                func=write_draft_reply_email,
                args={
                    "reply_to_message_id": "9475tvy24578yx",
                    "body": "tested and working well",
                    "reply_to_whom": GmailReplyToWhom.ONLY_THE_SENDER.value,
                },
            )
        ],
        critics=[
            SimilarityCritic(critic_field="subject", weight=1 / 7),
            SimilarityCritic(critic_field="body", weight=1 / 7),
            BinaryCritic(critic_field="recipient", weight=1 / 7),
            BinaryCritic(critic_field="cc", weight=1 / 7),
            BinaryCritic(critic_field="bcc", weight=1 / 7),
            BinaryCritic(critic_field="reply_to_message_id", weight=1 / 7),
            BinaryCritic(critic_field="reply_to_whom", weight=1 / 7),
        ],
        additional_messages=email_history,
    )

    suite.add_case(
        name="Write draft reply to every recipient",
        user_message="Write a draft reply to every recipient in the email from johndoe@example.com about 'test 2' saying 'tested and working well'",
        expected_tool_calls=[
            ExpectedToolCall(
                func=write_draft_reply_email,
                args={
                    "reply_to_message_id": "9475tvy24578yx",
                    "body": "tested and working well",
                    "reply_to_whom": GmailReplyToWhom.EVERY_RECIPIENT.value,
                },
            )
        ],
        critics=[
            SimilarityCritic(critic_field="subject", weight=1 / 7),
            SimilarityCritic(critic_field="body", weight=1 / 7),
            BinaryCritic(critic_field="recipient", weight=1 / 7),
            BinaryCritic(critic_field="cc", weight=1 / 7),
            BinaryCritic(critic_field="bcc", weight=1 / 7),
            BinaryCritic(critic_field="reply_to_whom", weight=0.125),
            BinaryCritic(critic_field="reply_to_message_id", weight=1 / 7),
        ],
        additional_messages=email_history,
    )

    return suite


@tool_eval()
def gmail_list_emails_by_header_eval_suite() -> EvalSuite:
    """Create an evaluation suite for Gmail tools."""
    suite = EvalSuite(
        name="Gmail list_emails_by_header tool evaluation",
        system_message="You are an AI assistant that can send and manage emails using the provided tools.",
        catalog=catalog,
        rubric=rubric,
    )

    suite.add_case(
        name="List emails by header using date-range",
        user_message="List all emails from johndoe@example.com to janedoe@example.com about 'Arcade AI' from yesterday",
        expected_tool_calls=[
            ExpectedToolCall(
                func=list_emails_by_header,
                args={
                    "sender": "johndoe@example.com",
                    "recipient": "janedoe@example.com",
                    "subject": "Arcade AI",
                    "date_range": DateRange.YESTERDAY.value,
                },
            )
        ],
        critics=[
            BinaryCritic(critic_field="sender", weight=1 / 4),
            BinaryCritic(critic_field="recipient", weight=1 / 4),
            SimilarityCritic(critic_field="subject", weight=1 / 4),
            BinaryCritic(critic_field="date_range", weight=1 / 4),
        ],
    )

    suite.add_case(
        name="List emails by header using date-range",
        user_message="List all emails from johndoe@example.com to janedoe@example.com about 'Arcade AI' from the last month",
        expected_tool_calls=[
            ExpectedToolCall(
                func=list_emails_by_header,
                args={
                    "sender": "johndoe@example.com",
                    "recipient": "janedoe@example.com",
                    "subject": "Arcade AI",
                    "date_range": DateRange.LAST_MONTH.value,
                },
            )
        ],
        critics=[
            BinaryCritic(critic_field="sender", weight=1 / 4),
            BinaryCritic(critic_field="recipient", weight=1 / 4),
            SimilarityCritic(critic_field="subject", weight=1 / 4),
            BinaryCritic(critic_field="date_range", weight=1 / 4),
        ],
    )

    return suite<|MERGE_RESOLUTION|>--- conflicted
+++ resolved
@@ -11,6 +11,7 @@
 )
 
 import arcade_google
+from arcade_google.models import GmailReplyToWhom
 from arcade_google.tools.gmail import (
     get_thread,
     list_emails_by_header,
@@ -20,12 +21,7 @@
     send_email,
     write_draft_reply_email,
 )
-<<<<<<< HEAD
 from arcade_google.utils import DateRange
-=======
-from arcade_google.tools.models import GmailReplyToWhom
-from arcade_google.tools.utils import DateRange
->>>>>>> 75da4bf8
 
 # Evaluation rubric
 rubric = EvalRubric(
