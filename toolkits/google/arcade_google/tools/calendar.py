--- conflicted
+++ resolved
@@ -10,16 +10,11 @@
 from googleapiclient.discovery import build
 from googleapiclient.errors import HttpError
 
-<<<<<<< HEAD
-from arcade_google.tools.models import EventVisibility, SendUpdatesOptions
-from arcade_google.tools.utils import (
+from arcade_google.models import EventVisibility, SendUpdatesOptions
+from arcade_google.utils import (
     compute_free_time_intersection,
     parse_datetime,
 )
-=======
-from arcade_google.models import EventVisibility, SendUpdatesOptions
-from arcade_google.utils import parse_datetime
->>>>>>> 73520f4d
 
 
 @tool(
