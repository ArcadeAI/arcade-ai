[tool.poetry]
name = "arcade_google"
<<<<<<< HEAD
version = "0.1.8"
=======
version = "0.1.9"
>>>>>>> b2bdfe24
description = "Arcade tools for the entire google suite"
authors = ["Arcade AI <dev@arcade-ai.com>"]

[tool.poetry.dependencies]
python = "^3.10"
arcade-ai = "0.1.*"
google-api-core = "2.19.1"
google-api-python-client = "2.137.0"
google-auth = "2.32.0"
google-auth-httplib2 = "0.2.0"
google-auth-oauthlib = "1.2.1"
googleapis-common-protos = "1.63.2"
beautifulsoup4 = "^4.10.0"

[tool.poetry.dev-dependencies]
pytest = "^8.3.0"
pytest-cov = "^4.0.0"
pytest-asyncio = "^0.24.0"
pytest-mock = "^3.11.1"
mypy = "^1.5.1"
pre-commit = "^3.4.0"
tox = "^4.11.1"
ruff = "^0.7.4"

[build-system]
requires = ["poetry-core>=1.0.0"]
build-backend = "poetry.core.masonry.api"

[tool.mypy]
files = ["arcade_google/**/*.py"]
python_version = "3.10"
disallow_untyped_defs = "True"
disallow_any_unimported = "True"
no_implicit_optional = "True"
check_untyped_defs = "True"
warn_return_any = "True"
warn_unused_ignores = "True"
show_error_codes = "True"
ignore_missing_imports = "True"

[tool.pytest.ini_options]
testpaths = ["tests"]

[tool.coverage.report]
skip_empty = true<|MERGE_RESOLUTION|>--- conflicted
+++ resolved
@@ -1,10 +1,6 @@
 [tool.poetry]
 name = "arcade_google"
-<<<<<<< HEAD
-version = "0.1.8"
-=======
-version = "0.1.9"
->>>>>>> b2bdfe24
+version = "0.1.10"
 description = "Arcade tools for the entire google suite"
 authors = ["Arcade AI <dev@arcade-ai.com>"]
 
