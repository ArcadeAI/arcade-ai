from unittest.mock import AsyncMock, patch

import pytest
from arcade.sdk.errors import ToolExecutionError
from googleapiclient.errors import HttpError

<<<<<<< HEAD
from arcade_google.models import Corpora, DocumentFormat, OrderBy
from arcade_google.tools.drive import search_and_retrieve_documents, search_documents
from arcade_google.utils import build_drive_service
=======
from arcade_google.tools.drive import get_file_tree_structure, list_documents
from arcade_google.tools.models import Corpora, OrderBy
from arcade_google.tools.utils import build_drive_service
>>>>>>> 2135101a


@pytest.fixture
def mock_context():
    context = AsyncMock()
    context.authorization.token = "mock_token"  # noqa: S105
    return context


@pytest.fixture
def mock_service():
    with patch("arcade_google.tools.drive." + build_drive_service.__name__) as mock_build_service:
        yield mock_build_service.return_value


@pytest.mark.asyncio
async def test_search_documents_success(mock_context, mock_service):
    # Mock the service.files().list().execute() method
    mock_service.files.return_value.list.return_value.execute.side_effect = [
        {
            "files": [
                {"id": "file1", "name": "Document 1"},
                {"id": "file2", "name": "Document 2"},
            ],
            "nextPageToken": None,
        }
    ]

    result = await search_documents(mock_context, limit=2)

    assert result["documents_count"] == 2
    assert len(result["documents"]) == 2
    assert result["documents"][0]["id"] == "file1"
    assert result["documents"][1]["id"] == "file2"


@pytest.mark.asyncio
async def test_search_documents_pagination(mock_context, mock_service):
    # Simulate multiple pages
    mock_service.files.return_value.list.return_value.execute.side_effect = [
        {
            "files": [{"id": f"file{i}", "name": f"Document {i}"} for i in range(1, 11)],
            "nextPageToken": "token1",
        },
        {
            "files": [{"id": f"file{i}", "name": f"Document {i}"} for i in range(11, 21)],
            "nextPageToken": None,
        },
    ]

    result = await search_documents(mock_context, limit=15)

    assert result["documents_count"] == 15
    assert len(result["documents"]) == 15
    assert result["documents"][0]["id"] == "file1"
    assert result["documents"][-1]["id"] == "file15"


@pytest.mark.asyncio
async def test_search_documents_http_error(mock_context, mock_service):
    # Simulate HttpError
    mock_service.files.return_value.list.return_value.execute.side_effect = HttpError(
        resp=AsyncMock(status=403), content=b'{"error": {"message": "Forbidden"}}'
    )

    with pytest.raises(
        ToolExecutionError, match=f"Error in execution of {search_documents.__tool_name__}"
    ):
        await search_documents(mock_context)


@pytest.mark.asyncio
async def test_search_documents_unexpected_error(mock_context, mock_service):
    # Simulate unexpected exception
    mock_service.files.return_value.list.return_value.execute.side_effect = Exception(
        "Unexpected error"
    )

    with pytest.raises(
        ToolExecutionError, match=f"Error in execution of {search_documents.__tool_name__}"
    ):
        await search_documents(mock_context)


@pytest.mark.asyncio
async def test_search_documents_in_organization_domains(mock_context, mock_service):
    # Mock the service.files().list().execute() method
    mock_service.files.return_value.list.return_value.execute.side_effect = [
        {
            "files": [
                {"id": "file1", "name": "Document 1"},
            ],
            "nextPageToken": None,
        }
    ]

    result = await search_documents(
        mock_context,
        order_by=OrderBy.MODIFIED_TIME_DESC,
        include_shared_drives=False,
        include_organization_domain_documents=True,
        limit=1,
    )

    assert result["documents_count"] == 1
    mock_service.files.return_value.list.assert_called_with(
        q="mimeType = 'application/vnd.google-apps.document' and trashed = false",
        corpora=Corpora.DOMAIN.value,
        pageSize=1,
<<<<<<< HEAD
        orderBy=OrderBy.MODIFIED_TIME_DESC.value,
        includeItemsFromAllDrives="true",
        supportsAllDrives="true",
=======
        orderBy="modifiedTime desc",
        corpora="user",
        supportsAllDrives=False,
>>>>>>> 2135101a
    )


@pytest.mark.asyncio
<<<<<<< HEAD
@patch("arcade_google.tools.drive.search_documents")
@patch("arcade_google.tools.drive.get_document_by_id")
async def test_search_and_retrieve_documents_in_markdown_format(
    mock_get_document_by_id,
    mock_search_documents,
    mock_context,
    sample_document_and_expected_formats,
):
    (sample_document, expected_markdown, _) = sample_document_and_expected_formats
    mock_search_documents.return_value = {
        "documents_count": 1,
        "documents": [{"id": sample_document["documentId"], "title": sample_document["title"]}],
    }
    mock_get_document_by_id.return_value = sample_document
    result = await search_and_retrieve_documents(
        mock_context,
        document_contains=[sample_document["title"]],
        return_format=DocumentFormat.MARKDOWN,
    )
    assert result["documents_count"] == 1
    assert result["documents"][0] == expected_markdown


@pytest.mark.asyncio
@patch("arcade_google.tools.drive.search_documents")
@patch("arcade_google.tools.drive.get_document_by_id")
async def test_search_and_retrieve_documents_in_html_format(
    mock_get_document_by_id,
    mock_search_documents,
    mock_context,
    sample_document_and_expected_formats,
):
    (sample_document, _, expected_html) = sample_document_and_expected_formats
    mock_search_documents.return_value = {
        "documents_count": 1,
        "documents": [{"id": sample_document["documentId"], "title": sample_document["title"]}],
    }
    mock_get_document_by_id.return_value = sample_document
    result = await search_and_retrieve_documents(
        mock_context,
        document_contains=[sample_document["title"]],
        return_format=DocumentFormat.HTML,
    )
    assert result["documents_count"] == 1
    assert result["documents"][0] == expected_html


@pytest.mark.asyncio
@patch("arcade_google.tools.drive.search_documents")
@patch("arcade_google.tools.drive.get_document_by_id")
async def test_search_and_retrieve_documents_in_google_json_format(
    mock_get_document_by_id,
    mock_search_documents,
    mock_context,
    sample_document_and_expected_formats,
):
    (sample_document, _, _) = sample_document_and_expected_formats
    mock_search_documents.return_value = {
        "documents_count": 1,
        "documents": [{"id": sample_document["documentId"], "title": sample_document["title"]}],
    }
    mock_get_document_by_id.return_value = sample_document
    result = await search_and_retrieve_documents(
        mock_context,
        document_contains=[sample_document["title"]],
        return_format=DocumentFormat.GOOGLE_API_JSON,
    )
    assert result["documents_count"] == 1
    assert result["documents"][0] == sample_document
=======
async def test_get_file_tree_structure(
    mock_context, mock_service, sample_drive_file_tree_request_responses
):
    files_list_sample, drives_get_sample = sample_drive_file_tree_request_responses

    mock_service.files.return_value.list.return_value.execute.side_effect = [files_list_sample]
    mock_service.drives.return_value.get.return_value.execute.side_effect = drives_get_sample

    result = await get_file_tree_structure(mock_context, include_shared_drives=True)

    expected_file_tree = {
        "drives": [
            {
                "id": "0AFqcR6obkydtUk9PVA",
                "name": "Shared Drive 1",
                "children": [
                    {
                        "createdTime": "2025-02-26T00:27:45.526Z",
                        "id": "1dCOCdPxhTqiB3j3bWrIWM692ZbL8dyjt",
                        "mimeType": "application/vnd.google-apps.folder",
                        "modifiedTime": "2025-02-26T00:27:45.526Z",
                        "name": "shared-1-folder-1",
                        "children": [
                            {
                                "createdTime": "2025-02-26T00:28:20.571Z",
                                "id": "19WVyQndQsc0AxxfdrIt5CvDQd6r-BvpqnB8bWZoL7Xk",
                                "mimeType": "application/vnd.google-apps.document",
                                "modifiedTime": "2025-02-26T00:28:30.773Z",
                                "name": "shared-1-folder-1-doc-1",
                                "size": {
                                    "unit": "bytes",
                                    "value": 1024,
                                },
                            }
                        ],
                    },
                    {
                        "createdTime": "2025-02-26T00:27:19.287Z",
                        "id": "1didt_h-tDjuJ-dmYtHUSyOCPci30K_kSszvg0G3tKBM",
                        "mimeType": "application/vnd.google-apps.document",
                        "modifiedTime": "2025-02-26T00:27:26.079Z",
                        "name": "shared-1-doc-1",
                        "size": {
                            "unit": "bytes",
                            "value": 1024,
                        },
                    },
                ],
            },
            {
                "name": "My Drive",
                "children": [
                    {
                        "createdTime": "2025-01-24T06:34:22.305Z",
                        "id": "1vB6sv0MD0hYSraYvWU_fcci3GN_-Jf4g-LfyXdG8ZMo",
                        "mimeType": "application/vnd.google-apps.document",
                        "modifiedTime": "2025-02-25T21:54:30.632Z",
                        "name": "The Birth of MX Engineering",
                        "owners": [
                            {
                                "email": "one_new_tool_everyday@arcade.dev",
                                "name": "one_new_tool_everyday",
                            }
                        ],
                        "size": {
                            "unit": "bytes",
                            "value": 6634,
                        },
                    },
                    {
                        "createdTime": "2025-02-25T17:57:46.036Z",
                        "id": "1gqioaHG53jPVeJN5gBpHoO-GWtwiJcLo",
                        "mimeType": "application/vnd.google-apps.folder",
                        "modifiedTime": "2025-02-25T17:57:46.036Z",
                        "name": "test folder 1",
                        "owners": [
                            {
                                "email": "one_new_tool_everyday@arcade.dev",
                                "name": "one_new_tool_everyday",
                            }
                        ],
                        "children": [
                            {
                                "id": "1J92V9yvVWm_uNHq3CCY4wyG1H9B6iiwO",
                                "name": "test folder 1.1",
                                "mimeType": "application/vnd.google-apps.folder",
                                "createdTime": "2025-02-25T17:58:58.987Z",
                                "modifiedTime": "2025-02-25T17:58:58.987Z",
                                "owners": [
                                    {
                                        "email": "one_new_tool_everyday@arcade.dev",
                                        "name": "one_new_tool_everyday",
                                    }
                                ],
                                "children": [
                                    {
                                        "id": "1wv2dmYo0skJTI59ZIcwH9vm-wt7psMwXTvihuEGeHeI",
                                        "name": "test document 1.1.1",
                                        "mimeType": "application/vnd.google-apps.document",
                                        "createdTime": "2025-02-25T17:59:03.325Z",
                                        "modifiedTime": "2025-02-25T17:59:11.445Z",
                                        "owners": [
                                            {
                                                "email": "one_new_tool_everyday@arcade.dev",
                                                "name": "one_new_tool_everyday",
                                            }
                                        ],
                                        "size": {
                                            "unit": "bytes",
                                            "value": 1024,
                                        },
                                    },
                                ],
                            },
                            {
                                "id": "1DSmL7d07kjT6b6L-t4JIT06ElUbZ1q0K6_gEpn_UGZ8",
                                "name": "test document 1.2",
                                "mimeType": "application/vnd.google-apps.document",
                                "createdTime": "2025-02-25T17:58:38.628Z",
                                "modifiedTime": "2025-02-25T17:58:46.713Z",
                                "owners": [
                                    {
                                        "email": "one_new_tool_everyday@arcade.dev",
                                        "name": "one_new_tool_everyday",
                                    }
                                ],
                                "size": {
                                    "unit": "bytes",
                                    "value": 1024,
                                },
                            },
                            {
                                "id": "1Fcxz7HsyO2Zyc-5DTD3zBQnaVrZwD29BP9KD9rPnYfE",
                                "name": "test document 1.1",
                                "mimeType": "application/vnd.google-apps.document",
                                "createdTime": "2025-02-25T17:57:53.850Z",
                                "modifiedTime": "2025-02-25T17:58:28.745Z",
                                "owners": [
                                    {
                                        "email": "one_new_tool_everyday@arcade.dev",
                                        "name": "one_new_tool_everyday",
                                    }
                                ],
                                "size": {
                                    "unit": "bytes",
                                    "value": 1024,
                                },
                            },
                        ],
                    },
                    {
                        "createdTime": "2025-02-18T20:48:52.786Z",
                        "id": "16PUe97yGQeOjQgrgd54iCoxzid4SEvu_J33P_ELd5r8",
                        "mimeType": "application/vnd.google-apps.presentation",
                        "modifiedTime": "2025-02-19T23:31:20.483Z",
                        "name": "Hello world presentation",
                        "owners": [
                            {
                                "email": "john.doe@arcade.dev",
                                "name": "john.doe",
                            }
                        ],
                        "size": {
                            "unit": "bytes",
                            "value": 15774558,
                        },
                    },
                    {
                        "id": "1nG7lSvIyK05N9METPczVJa4iGgE7uoo-A6zpqjpUsDY",
                        "name": "Shared doc 1",
                        "mimeType": "application/vnd.google-apps.document",
                        "createdTime": "2025-02-19T18:51:44.622Z",
                        "modifiedTime": "2025-02-19T19:30:39.773Z",
                        "owners": [
                            {
                                "name": "theboss",
                                "email": "theboss@arcade.dev",
                            }
                        ],
                        "size": {
                            "unit": "bytes",
                            "value": 2700,
                        },
                    },
                ],
            },
        ]
    }

    assert result == expected_file_tree
>>>>>>> 2135101a
<|MERGE_RESOLUTION|>--- conflicted
+++ resolved
@@ -4,15 +4,13 @@
 from arcade.sdk.errors import ToolExecutionError
 from googleapiclient.errors import HttpError
 
-<<<<<<< HEAD
 from arcade_google.models import Corpora, DocumentFormat, OrderBy
-from arcade_google.tools.drive import search_and_retrieve_documents, search_documents
+from arcade_google.tools.drive import (
+    get_file_tree_structure,
+    search_and_retrieve_documents,
+    search_documents,
+)
 from arcade_google.utils import build_drive_service
-=======
-from arcade_google.tools.drive import get_file_tree_structure, list_documents
-from arcade_google.tools.models import Corpora, OrderBy
-from arcade_google.tools.utils import build_drive_service
->>>>>>> 2135101a
 
 
 @pytest.fixture
@@ -119,23 +117,16 @@
 
     assert result["documents_count"] == 1
     mock_service.files.return_value.list.assert_called_with(
-        q="mimeType = 'application/vnd.google-apps.document' and trashed = false",
+        q="(mimeType = 'application/vnd.google-apps.document' and trashed = false)",
         corpora=Corpora.DOMAIN.value,
         pageSize=1,
-<<<<<<< HEAD
         orderBy=OrderBy.MODIFIED_TIME_DESC.value,
         includeItemsFromAllDrives="true",
         supportsAllDrives="true",
-=======
-        orderBy="modifiedTime desc",
-        corpora="user",
-        supportsAllDrives=False,
->>>>>>> 2135101a
-    )
-
-
-@pytest.mark.asyncio
-<<<<<<< HEAD
+    )
+
+
+@pytest.mark.asyncio
 @patch("arcade_google.tools.drive.search_documents")
 @patch("arcade_google.tools.drive.get_document_by_id")
 async def test_search_and_retrieve_documents_in_markdown_format(
@@ -205,7 +196,9 @@
     )
     assert result["documents_count"] == 1
     assert result["documents"][0] == sample_document
-=======
+
+
+@pytest.mark.asyncio
 async def test_get_file_tree_structure(
     mock_context, mock_service, sample_drive_file_tree_request_responses
 ):
@@ -395,5 +388,4 @@
         ]
     }
 
-    assert result == expected_file_tree
->>>>>>> 2135101a
+    assert result == expected_file_tree