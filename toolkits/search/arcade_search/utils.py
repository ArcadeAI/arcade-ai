--- conflicted
+++ resolved
@@ -277,7 +277,6 @@
 
 
 # ------------------------------------------------------------------------------------------------
-<<<<<<< HEAD
 # Walmart utils
 # ------------------------------------------------------------------------------------------------
 def extract_walmart_results(results: list[dict[str, Any]]) -> list[dict[str, Any]]:
@@ -350,7 +349,9 @@
         variants.append({variant_name: options})
 
     return variants
-=======
+
+
+# ------------------------------------------------------------------------------------------------
 # YouTube utils
 # ------------------------------------------------------------------------------------------------
 def extract_video_id_from_link(link: Optional[str]) -> Optional[str]:
@@ -418,5 +419,4 @@
         "like_count": video.get("extracted_likes"),
         "view_count": video.get("extracted_views"),
         "live": video.get("live", False),
-    }
->>>>>>> 2338e823
+    }