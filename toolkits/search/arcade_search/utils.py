import contextlib
import re
<<<<<<< HEAD
from typing import Any, Optional
=======
from datetime import datetime
from typing import Any, Optional, cast
from zoneinfo import ZoneInfo
>>>>>>> 19dbfdcd

from arcade.sdk import ToolContext
from arcade.sdk.errors import ToolExecutionError
from serpapi import Client as SerpClient

from arcade_search.constants import (
    DEFAULT_GOOGLE_MAPS_COUNTRY,
    DEFAULT_GOOGLE_MAPS_DISTANCE_UNIT,
    DEFAULT_GOOGLE_MAPS_LANGUAGE,
    DEFAULT_GOOGLE_MAPS_TRAVEL_MODE,
)
from arcade_search.enums import GoogleMapsDistanceUnit, GoogleMapsTravelMode
from arcade_search.exceptions import CountryNotFoundError, LanguageNotFoundError
from arcade_search.google_maps_data import COUNTRY_CODES, LANGUAGE_CODES


# ------------------------------------------------------------------------------------------------
# General SerpAPI utils
# ------------------------------------------------------------------------------------------------
def prepare_params(engine: str, **kwargs: Any) -> dict[str, Any]:
    """
    Prepares a parameters dictionary for the SerpAPI call.

    Parameters:
        engine: The engine name (e.g., "google", "google_finance").
        kwargs: Any additional parameters to include.

    Returns:
        A dictionary containing the base parameters plus any extras,
        excluding any parameters whose value is None.
    """
    params = {"engine": engine}
    params.update({k: v for k, v in kwargs.items() if v is not None})
    return params


def call_serpapi(context: ToolContext, params: dict) -> dict:
    """
    Execute a search query using the SerpAPI client and return the results as a dictionary.

    Args:
        context: The tool context containing required secrets.
        params: A dictionary of parameters for the SerpAPI search.

    Returns:
        The search results as a dictionary.
    """
    api_key = context.get_secret("SERP_API_KEY")
    client = SerpClient(api_key=api_key)
    try:
        search = client.search(params)
        return cast(dict[str, Any], search.as_dict())
    except Exception as e:
        # SerpAPI error messages sometimes contain the API key, so we need to sanitize it
        sanitized_e = re.sub(r"(api_key=)[^ &]+", r"\1***", str(e))
        raise ToolExecutionError(
            message="Failed to fetch search results",
            developer_message=sanitized_e,
        )


# ------------------------------------------------------------------------------------------------
# Google Maps utils
# ------------------------------------------------------------------------------------------------
def get_google_maps_directions(
    context: ToolContext,
    origin_address: Optional[str] = None,
    destination_address: Optional[str] = None,
    origin_latitude: Optional[str] = None,
    origin_longitude: Optional[str] = None,
    destination_latitude: Optional[str] = None,
    destination_longitude: Optional[str] = None,
    language: str = DEFAULT_GOOGLE_MAPS_LANGUAGE,
    country: Optional[str] = DEFAULT_GOOGLE_MAPS_COUNTRY,
    distance_unit: GoogleMapsDistanceUnit = DEFAULT_GOOGLE_MAPS_DISTANCE_UNIT,
    travel_mode: GoogleMapsTravelMode = DEFAULT_GOOGLE_MAPS_TRAVEL_MODE,
) -> list[dict[str, Any]]:
    """Get directions from Google Maps.

    Provide either all(origin_address, destination_address) or
    all(origin_latitude, origin_longitude, destination_latitude, destination_longitude).

    Args:
        context: Tool context containing required Serp API Key secret.
        origin_address: Origin address.
        destination_address: Destination address.
        origin_latitude: Origin latitude.
        origin_longitude: Origin longitude.
        destination_latitude: Destination latitude.
        destination_longitude: Destination longitude.
        language: Language to use in the Google Maps search. Defaults to 'en' (English).
        country: 2-letter country code to use in the Google Maps search. Defaults to None
            (no country is specified).
        distance_unit: Distance unit to use in the Google Maps search. Defaults to 'km'
            (kilometers).
        travel_mode: Travel mode to use in the Google Maps search. Defaults to 'best'
            (best mode).

    Returns:
        The directions from Google Maps.
    """
    language = language.lower()

    if language not in LANGUAGE_CODES:
        raise LanguageNotFoundError(language)

    params = prepare_params(
        engine="google_maps_directions",
        hl=language,
        distance_unit=distance_unit.to_api_value(),
        travel_mode=travel_mode.to_api_value(),
    )

    if any([
        origin_latitude,
        origin_longitude,
        destination_latitude,
        destination_longitude,
    ]) and any([origin_address, destination_address]):
        raise ValueError("Either coordinates or addresses must be provided, not both")

    elif all([origin_latitude, origin_longitude, destination_latitude, destination_longitude]):
        params["start_coords"] = f"{origin_latitude},{origin_longitude}"
        params["end_coords"] = f"{destination_latitude},{destination_longitude}"

    elif all([origin_address, destination_address]):
        params["start_addr"] = str(origin_address)
        params["end_addr"] = str(destination_address)

    else:
        raise ValueError("Either coordinates or addresses must be provided")

    if country:
        country = country.lower()
        if country not in COUNTRY_CODES:
            raise CountryNotFoundError(country)
        params["gl"] = country

    results = call_serpapi(context, params)

    directions = cast(list[dict[str, Any]], results.get("directions", []))

    for direction in directions:
        clean_google_maps_direction(direction)

        if "arrive_around" in direction:
            direction["arrive_around"] = enrich_google_maps_arrive_around(
                direction["arrive_around"]
            )

    return directions


def clean_google_maps_direction(direction: dict[str, Any]) -> None:
    for trip in direction.get("trips", []):
        with contextlib.suppress(KeyError):
            del trip["start_stop"]["data_id"]
            del trip["end_stop"]["data_id"]

        for detail in trip.get("details", []):
            with contextlib.suppress(KeyError):
                del detail["geo_photo"]
                del detail["gps_coordinates"]

        for stop in trip.get("stops", []):
            with contextlib.suppress(KeyError):
                del stop["data_id"]


def enrich_google_maps_arrive_around(timestamp: Optional[int]) -> dict[str, Any]:
    if not timestamp:
        return {}

    dt = datetime.fromtimestamp(timestamp, tz=ZoneInfo("UTC")).isoformat()
    return {"datetime": dt, "timestamp": timestamp}


# ------------------------------------------------------------------------------------------------
# Google Flights utils
# ------------------------------------------------------------------------------------------------
def parse_flight_results(results: dict[str, Any]) -> dict[str, Any]:
    """Parse the flight results from the Google Flights API

    Note: Best flights is not always returned from the API.
    """
    flight_data = {}
    flights = []

    if "best_flights" in results:
        flights.extend(results["best_flights"])
    if "other_flights" in results:
        flights.extend(results["other_flights"])
    if "price_insights" in results:
        flight_data["price_insights"] = results["price_insights"]

    flight_data["flights"] = flights

    return flight_data


# ------------------------------------------------------------------------------------------------
# Google News utils
# ------------------------------------------------------------------------------------------------
def extract_news_results(
    results: dict[str, Any], limit: Optional[int] = None
) -> list[dict[str, Any]]:
    news_results = []
    for result in results.get("news_results", []):
        news_results.append({
            "title": result.get("title"),
            "snippet": result.get("snippet"),
            "link": result.get("link"),
            "date": result.get("date"),
            "source": result.get("source", {}).get("name"),
        })

    if limit:
        return news_results[:limit]
    return news_results<|MERGE_RESOLUTION|>--- conflicted
+++ resolved
@@ -1,12 +1,8 @@
 import contextlib
 import re
-<<<<<<< HEAD
-from typing import Any, Optional
-=======
 from datetime import datetime
 from typing import Any, Optional, cast
 from zoneinfo import ZoneInfo
->>>>>>> 19dbfdcd
 
 from arcade.sdk import ToolContext
 from arcade.sdk.errors import ToolExecutionError
