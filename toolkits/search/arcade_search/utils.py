import contextlib
import re
from datetime import datetime
from typing import Any, Optional, cast
from urllib.parse import parse_qs, urlparse
from zoneinfo import ZoneInfo

from arcade.sdk import ToolContext
from arcade.sdk.errors import ToolExecutionError
from serpapi import Client as SerpClient

from arcade_search.constants import (
    DEFAULT_GOOGLE_COUNTRY,
    DEFAULT_GOOGLE_LANGUAGE,
    DEFAULT_GOOGLE_MAPS_COUNTRY,
    DEFAULT_GOOGLE_MAPS_DISTANCE_UNIT,
    DEFAULT_GOOGLE_MAPS_LANGUAGE,
    DEFAULT_GOOGLE_MAPS_TRAVEL_MODE,
    YOUTUBE_MAX_DESCRIPTION_LENGTH,
)
from arcade_search.enums import GoogleMapsDistanceUnit, GoogleMapsTravelMode
from arcade_search.exceptions import CountryNotFoundError, LanguageNotFoundError
from arcade_search.google_data import COUNTRY_CODES, LANGUAGE_CODES


# ------------------------------------------------------------------------------------------------
# General SerpAPI utils
# ------------------------------------------------------------------------------------------------
def prepare_params(engine: str, **kwargs: Any) -> dict[str, Any]:
    """
    Prepares a parameters dictionary for the SerpAPI call.

    Parameters:
        engine: The engine name (e.g., "google", "google_finance").
        kwargs: Any additional parameters to include.

    Returns:
        A dictionary containing the base parameters plus any extras,
        excluding any parameters whose value is None.
    """
    params = {"engine": engine}
    params.update({k: v for k, v in kwargs.items() if v is not None})
    return params


def call_serpapi(context: ToolContext, params: dict) -> dict:
    """
    Execute a search query using the SerpAPI client and return the results as a dictionary.

    Args:
        context: The tool context containing required secrets.
        params: A dictionary of parameters for the SerpAPI search.

    Returns:
        The search results as a dictionary.
    """
    api_key = context.get_secret("SERP_API_KEY")
    client = SerpClient(api_key=api_key)
    try:
        search = client.search(params)
        return cast(dict[str, Any], search.as_dict())
    except Exception as e:
        # SerpAPI error messages sometimes contain the API key, so we need to sanitize it
        sanitized_e = re.sub(r"(api_key=)[^ &]+", r"\1***", str(e))
        raise ToolExecutionError(
            message="Failed to fetch search results",
            developer_message=sanitized_e,
        )


# ------------------------------------------------------------------------------------------------
# Google general utils
# ------------------------------------------------------------------------------------------------
def default_language_code(default_service_language_code: Optional[str] = None) -> Optional[str]:
    if isinstance(default_service_language_code, str):
        return default_service_language_code.lower()
    elif isinstance(DEFAULT_GOOGLE_LANGUAGE, str):
        return DEFAULT_GOOGLE_LANGUAGE.lower()
    return None


def default_country_code(default_service_country_code: Optional[str] = None) -> Optional[str]:
    if isinstance(default_service_country_code, str):
        return default_service_country_code.lower()
    elif isinstance(DEFAULT_GOOGLE_COUNTRY, str):
        return DEFAULT_GOOGLE_COUNTRY.lower()
    return None


def resolve_language_code(
    language_code: Optional[str] = None,
    default_service_language_code: Optional[str] = None,
) -> Optional[str]:
    language_code = language_code or default_language_code(default_service_language_code)

    if isinstance(language_code, str):
        language_code = language_code.lower()
        if language_code not in LANGUAGE_CODES:
            raise LanguageNotFoundError(language_code)

    return language_code


def resolve_country_code(
    country_code: Optional[str] = None,
    default_service_country_code: Optional[str] = None,
) -> Optional[str]:
    country_code = country_code or default_country_code(default_service_country_code)

    if isinstance(country_code, str):
        country_code = country_code.lower()
        if country_code not in COUNTRY_CODES:
            raise CountryNotFoundError(country_code)

    return country_code


# ------------------------------------------------------------------------------------------------
# Google Maps utils
# ------------------------------------------------------------------------------------------------
def get_google_maps_directions(
    context: ToolContext,
    origin_address: Optional[str] = None,
    destination_address: Optional[str] = None,
    origin_latitude: Optional[str] = None,
    origin_longitude: Optional[str] = None,
    destination_latitude: Optional[str] = None,
    destination_longitude: Optional[str] = None,
    language: Optional[str] = DEFAULT_GOOGLE_MAPS_LANGUAGE,
    country: Optional[str] = DEFAULT_GOOGLE_MAPS_COUNTRY,
    distance_unit: GoogleMapsDistanceUnit = DEFAULT_GOOGLE_MAPS_DISTANCE_UNIT,
    travel_mode: GoogleMapsTravelMode = DEFAULT_GOOGLE_MAPS_TRAVEL_MODE,
) -> list[dict[str, Any]]:
    """Get directions from Google Maps.

    Provide either all(origin_address, destination_address) or
    all(origin_latitude, origin_longitude, destination_latitude, destination_longitude).

    Args:
        context: Tool context containing required Serp API Key secret.
        origin_address: Origin address.
        destination_address: Destination address.
        origin_latitude: Origin latitude.
        origin_longitude: Origin longitude.
        destination_latitude: Destination latitude.
        destination_longitude: Destination longitude.
        language: Language to use in the Google Maps search. Defaults to 'en' (English).
        country: 2-letter country code to use in the Google Maps search. Defaults to None
            (no country is specified).
        distance_unit: Distance unit to use in the Google Maps search. Defaults to 'km'
            (kilometers).
        travel_mode: Travel mode to use in the Google Maps search. Defaults to 'best'
            (best mode).

    Returns:
        The directions from Google Maps.
    """
    if isinstance(language, str):
        language = language.lower()

    if language not in LANGUAGE_CODES:
        raise LanguageNotFoundError(language)

    params = prepare_params(
        engine="google_maps_directions",
        hl=language,
        distance_unit=distance_unit.to_api_value(),
        travel_mode=travel_mode.to_api_value(),
    )

    if any([
        origin_latitude,
        origin_longitude,
        destination_latitude,
        destination_longitude,
    ]) and any([origin_address, destination_address]):
        raise ValueError("Either coordinates or addresses must be provided, not both")

    elif all([origin_latitude, origin_longitude, destination_latitude, destination_longitude]):
        params["start_coords"] = f"{origin_latitude},{origin_longitude}"
        params["end_coords"] = f"{destination_latitude},{destination_longitude}"

    elif all([origin_address, destination_address]):
        params["start_addr"] = str(origin_address)
        params["end_addr"] = str(destination_address)

    else:
        raise ValueError("Either coordinates or addresses must be provided")

    if country:
        country = country.lower()
        if country not in COUNTRY_CODES:
            raise CountryNotFoundError(country)
        params["gl"] = country

    results = call_serpapi(context, params)

    directions = cast(list[dict[str, Any]], results.get("directions", []))

    for direction in directions:
        clean_google_maps_direction(direction)

        if "arrive_around" in direction:
            direction["arrive_around"] = enrich_google_maps_arrive_around(
                direction["arrive_around"]
            )

    return directions


def clean_google_maps_direction(direction: dict[str, Any]) -> None:
    for trip in direction.get("trips", []):
        with contextlib.suppress(KeyError):
            del trip["start_stop"]["data_id"]
            del trip["end_stop"]["data_id"]

        for detail in trip.get("details", []):
            with contextlib.suppress(KeyError):
                del detail["geo_photo"]
                del detail["gps_coordinates"]

        for stop in trip.get("stops", []):
            with contextlib.suppress(KeyError):
                del stop["data_id"]


def enrich_google_maps_arrive_around(timestamp: Optional[int]) -> dict[str, Any]:
    if not timestamp:
        return {}

    dt = datetime.fromtimestamp(timestamp, tz=ZoneInfo("UTC")).isoformat()
    return {"datetime": dt, "timestamp": timestamp}


# ------------------------------------------------------------------------------------------------
# Google Flights utils
# ------------------------------------------------------------------------------------------------
def parse_flight_results(results: dict[str, Any]) -> dict[str, Any]:
    """Parse the flight results from the Google Flights API

    Note: Best flights is not always returned from the API.
    """
    flight_data = {}
    flights = []

    if "best_flights" in results:
        flights.extend(results["best_flights"])
    if "other_flights" in results:
        flights.extend(results["other_flights"])
    if "price_insights" in results:
        flight_data["price_insights"] = results["price_insights"]

    flight_data["flights"] = flights

    return flight_data


# ------------------------------------------------------------------------------------------------
# Google News utils
# ------------------------------------------------------------------------------------------------
def extract_news_results(
    results: dict[str, Any], limit: Optional[int] = None
) -> list[dict[str, Any]]:
    news_results = []
    for result in results.get("news_results", []):
        news_results.append({
            "title": result.get("title"),
            "snippet": result.get("snippet"),
            "link": result.get("link"),
            "date": result.get("date"),
            "source": result.get("source", {}).get("name"),
        })

    if limit:
        return news_results[:limit]
    return news_results


# ------------------------------------------------------------------------------------------------
<<<<<<< HEAD
# Google Shopping utils
# ------------------------------------------------------------------------------------------------
def extract_shopping_results(results: list[dict[str, Any]]) -> list[dict[str, Any]]:
    return [
        {
            "title": result.get("title"),
            "direct_link": result.get("link"),
            "google_link": result.get("product_link"),
            "source": result.get("source"),
            "price": result.get("price"),
            "product_rating": result.get("rating"),
            "product_reviews": result.get("reviews"),
            "store_rating": result.get("store_rating"),
            "store_reviews": result.get("store_reviews"),
            "delivery": result.get("delivery"),
=======
# Walmart utils
# ------------------------------------------------------------------------------------------------
def extract_walmart_results(results: list[dict[str, Any]]) -> list[dict[str, Any]]:
    return [
        {
            "item_id": result.get("us_item_id"),
            "title": result.get("title"),
            "description": result.get("description"),
            "rating": result.get("rating"),
            "reviews_count": result.get("reviews"),
            "seller": {
                "id": result.get("seller_id"),
                "name": result.get("seller_name"),
            },
            "price": {
                "value": result.get("primary_offer", {}).get("offer_price"),
                "currency": result.get("primary_offer", {}).get("offer_currency"),
            },
            "link": result.get("product_page_url"),
>>>>>>> f6765bed
        }
        for result in results
    ]


<<<<<<< HEAD
=======
def get_walmart_last_page_integer(results: dict[str, Any]) -> int:
    try:
        return int(list(results["pagination"]["other_pages"].keys())[-1])
    except (KeyError, IndexError, ValueError):
        return 1


def extract_walmart_product_details(product: dict[str, Any]) -> dict[str, Any]:
    return {
        "item_id": product.get("us_item_id"),
        "product_type": product.get("product_type"),
        "title": product.get("title"),
        "description_html": product.get("short_description_html"),
        "rating": product.get("rating"),
        "reviews_count": product.get("reviews"),
        "seller": {
            "id": product.get("seller_id"),
            "name": product.get("seller_name"),
        },
        "manufacturer_name": product.get("manufacturer"),
        "price": {
            "value": product.get("price_map", {}).get("price"),
            "currency": product.get("price_map", {}).get("currency"),
            "previous_price": product.get("price_map", {}).get("was_price", {}).get("price"),
        },
        "link": product.get("product_page_url"),
        "variant_options": extract_walmart_variant_options(product.get("variant_swatches", [])),
    }


def extract_walmart_variant_options(variant_swatches: list[dict[str, Any]]) -> list[dict[str, Any]]:
    variants = []

    for variant_swatch in variant_swatches:
        variant_name = variant_swatch.get("name")
        if not variant_name:
            continue

        options = []

        for selection in variant_swatch.get("available_selections", []):
            selection_name = selection.get("name")
            if selection_name and selection_name not in options:
                options.append(selection_name)

        variants.append({variant_name: options})

    return variants


>>>>>>> f6765bed
# ------------------------------------------------------------------------------------------------
# YouTube utils
# ------------------------------------------------------------------------------------------------
def extract_video_id_from_link(link: Optional[str]) -> Optional[str]:
    if not isinstance(link, str):
        return None

    parsed_url = urlparse(link)
    query_params = parse_qs(parsed_url.query)
    return query_params.get("v", [""])[0]


def extract_video_description(
    video: dict[str, Any],
    max_description_length: int = YOUTUBE_MAX_DESCRIPTION_LENGTH,
) -> Optional[str]:
    description = video.get("description", "")

    if isinstance(description, dict):
        description = description.get("content", "")

    if isinstance(description, str):
        too_long = len(description) > max_description_length
        if too_long:
            description = description[:max_description_length] + " [truncated]"

    if description is not None:
        description = str(description).strip()

    return cast(Optional[str], description)


def extract_video_results(
    results: dict[str, Any],
    max_description_length: int = YOUTUBE_MAX_DESCRIPTION_LENGTH,
) -> list[dict[str, Any]]:
    videos = []

    for video in results.get("video_results", []):
        videos.append({
            "id": extract_video_id_from_link(video.get("link")),
            "title": video.get("title"),
            "description": extract_video_description(video, max_description_length),
            "link": video.get("link"),
            "published_date": video.get("published_date"),
            "duration": video.get("duration"),
            "channel": {
                "name": video.get("channel", {}).get("name"),
                "link": video.get("channel", {}).get("link"),
            },
        })

    return videos


def extract_video_details(video: dict[str, Any]) -> dict[str, Any]:
    return {
        "id": extract_video_id_from_link(video.get("link")),
        "title": video.get("title"),
        "description": extract_video_description(video, YOUTUBE_MAX_DESCRIPTION_LENGTH),
        "published_date": video.get("published_date"),
        "channel": {
            "name": video.get("channel", {}).get("name"),
            "link": video.get("channel", {}).get("link"),
        },
        "like_count": video.get("extracted_likes"),
        "view_count": video.get("extracted_views"),
        "live": video.get("live", False),
    }<|MERGE_RESOLUTION|>--- conflicted
+++ resolved
@@ -277,7 +277,6 @@
 
 
 # ------------------------------------------------------------------------------------------------
-<<<<<<< HEAD
 # Google Shopping utils
 # ------------------------------------------------------------------------------------------------
 def extract_shopping_results(results: list[dict[str, Any]]) -> list[dict[str, Any]]:
@@ -293,7 +292,12 @@
             "store_rating": result.get("store_rating"),
             "store_reviews": result.get("store_reviews"),
             "delivery": result.get("delivery"),
-=======
+        }
+        for result in results
+    ]
+
+
+# ------------------------------------------------------------------------------------------------
 # Walmart utils
 # ------------------------------------------------------------------------------------------------
 def extract_walmart_results(results: list[dict[str, Any]]) -> list[dict[str, Any]]:
@@ -313,14 +317,11 @@
                 "currency": result.get("primary_offer", {}).get("offer_currency"),
             },
             "link": result.get("product_page_url"),
->>>>>>> f6765bed
         }
         for result in results
     ]
 
 
-<<<<<<< HEAD
-=======
 def get_walmart_last_page_integer(results: dict[str, Any]) -> int:
     try:
         return int(list(results["pagination"]["other_pages"].keys())[-1])
@@ -371,7 +372,6 @@
     return variants
 
 
->>>>>>> f6765bed
 # ------------------------------------------------------------------------------------------------
 # YouTube utils
 # ------------------------------------------------------------------------------------------------
