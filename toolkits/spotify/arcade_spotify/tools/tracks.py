from typing import Annotated

import httpx
from arcade.sdk import ToolContext, tool
from arcade.sdk.auth import Spotify
from arcade.sdk.errors import ToolExecutionError

from arcade_spotify.tools.utils import (
    get_url,
    send_spotify_request,
)


@tool(requires_auth=Spotify())
async def get_track_from_id(
    context: ToolContext,
    track_id: Annotated[str, "The Spotify ID of the track"],
) -> Annotated[dict, "Information about the track"]:
    """Get information about a track"""
    url = get_url("tracks_get_track", track_id=track_id)

<<<<<<< HEAD
    try:
        response = await send_spotify_request(context, "GET", url)
        response.raise_for_status()
        return dict(response.json())
    except httpx.HTTPStatusError as e:
        raise ToolExecutionError(f"Failed to get Spotify track with ID {track_id}: {e}") from e


@tool(requires_auth=Spotify())
async def get_recommendations(
    context: ToolContext,
    seed_artists: Annotated[
        list[str], "A list of Spotify artist IDs to seed the recommendations with"
    ],
    seed_genres: Annotated[
        list[str], "A list of Spotify genre IDs to seed the recommendations with"
    ],
    seed_tracks: Annotated[
        list[str], "A list of Spotify track IDs to seed the recommendations with"
    ],
    limit: Annotated[int, "The maximum number of recommended tracks to return"] = 5,
    target_acousticness: Annotated[
        Optional[float],
        "The target acousticness of the recommended tracks (between 0 and 1)",
    ] = None,
    target_danceability: Annotated[
        Optional[float],
        "The target danceability of the recommended tracks (between 0 and 1)",
    ] = None,
    target_duration_ms: Annotated[
        Optional[int],
        "The target duration of the recommended tracks in milliseconds",
    ] = None,
    target_energy: Annotated[
        Optional[float],
        "The target energy of the recommended tracks (between 0 and 1)",
    ] = None,
    target_instrumentalness: Annotated[
        Optional[float],
        "The target instrumentalness of the recommended tracks (between 0 and 1)",
    ] = None,
    target_key: Annotated[
        Optional[int],
        "The target key of the recommended tracks (0-11)",
    ] = None,
    target_liveness: Annotated[
        Optional[float],
        "The target liveness of the recommended tracks (between 0 and 1)",
    ] = None,
    target_loudness: Annotated[
        Optional[float],
        "The target loudness of the recommended tracks (in decibels)",
    ] = None,
    target_mode: Annotated[
        Optional[int],
        "The target mode of the recommended tracks (0 or 1)",
    ] = None,
    target_popularity: Annotated[
        Optional[int],
        "The target popularity of the recommended tracks (0-100)",
    ] = None,
    target_speechiness: Annotated[
        Optional[float],
        "The target speechiness of the recommended tracks (between 0 and 1)",
    ] = None,
    target_tempo: Annotated[
        Optional[float],
        "The target tempo of the recommended tracks (in beats per minute)",
    ] = None,
    target_time_signature: Annotated[
        Optional[int],
        "The target time signature of the recommended tracks",
    ] = None,
    target_valence: Annotated[
        Optional[float],
        "The target valence of the recommended tracks (between 0 and 1)",
    ] = None,
) -> Annotated[dict, "A list of recommended tracks"]:
    """Get track (song) recommendations based on seed artists, genres, and tracks
    If a provided target value is outside of the expected range,
    it will clamp to the nearest valid value.
    """
    url = get_url("tracks_get_recommendations")
    params = {
        "seed_artists": seed_artists,
        "seed_genres": seed_genres,
        "seed_tracks": seed_tracks,
        "limit": limit,
        "target_acousticness": target_acousticness,
        "target_danceability": target_danceability,
        "target_duration_ms": target_duration_ms,
        "target_energy": target_energy,
        "target_instrumentalness": target_instrumentalness,
        "target_key": target_key,
        "target_liveness": target_liveness,
        "target_loudness": target_loudness,
        "target_mode": target_mode,
        "target_popularity": target_popularity,
        "target_speechiness": target_speechiness,
        "target_tempo": target_tempo,
        "target_time_signature": target_time_signature,
        "target_valence": target_valence,
    }
    params = {k: v for k, v in params.items() if v is not None}

    response = await send_spotify_request(context, "GET", url, params=params)
    response.raise_for_status()
    return dict(response.json())


@tool(requires_auth=Spotify())
async def get_tracks_audio_features(
    context: ToolContext,
    track_ids: Annotated[list[str], "A list of Spotify track (song) IDs"],
) -> Annotated[dict, "A list of audio features for the tracks"]:
    """Get audio features for a list of tracks (songs)"""
    url = get_url("tracks_get_audio_features")
    params = {"ids": ",".join(track_ids)}

    response = await send_spotify_request(context, "GET", url, params=params)
=======
    response = await send_spotify_request(context, "GET", url)
>>>>>>> 8795871d
    response.raise_for_status()
    return dict(response.json())<|MERGE_RESOLUTION|>--- conflicted
+++ resolved
@@ -1,9 +1,7 @@
 from typing import Annotated
 
-import httpx
 from arcade.sdk import ToolContext, tool
 from arcade.sdk.auth import Spotify
-from arcade.sdk.errors import ToolExecutionError
 
 from arcade_spotify.tools.utils import (
     get_url,
@@ -19,129 +17,6 @@
     """Get information about a track"""
     url = get_url("tracks_get_track", track_id=track_id)
 
-<<<<<<< HEAD
-    try:
-        response = await send_spotify_request(context, "GET", url)
-        response.raise_for_status()
-        return dict(response.json())
-    except httpx.HTTPStatusError as e:
-        raise ToolExecutionError(f"Failed to get Spotify track with ID {track_id}: {e}") from e
-
-
-@tool(requires_auth=Spotify())
-async def get_recommendations(
-    context: ToolContext,
-    seed_artists: Annotated[
-        list[str], "A list of Spotify artist IDs to seed the recommendations with"
-    ],
-    seed_genres: Annotated[
-        list[str], "A list of Spotify genre IDs to seed the recommendations with"
-    ],
-    seed_tracks: Annotated[
-        list[str], "A list of Spotify track IDs to seed the recommendations with"
-    ],
-    limit: Annotated[int, "The maximum number of recommended tracks to return"] = 5,
-    target_acousticness: Annotated[
-        Optional[float],
-        "The target acousticness of the recommended tracks (between 0 and 1)",
-    ] = None,
-    target_danceability: Annotated[
-        Optional[float],
-        "The target danceability of the recommended tracks (between 0 and 1)",
-    ] = None,
-    target_duration_ms: Annotated[
-        Optional[int],
-        "The target duration of the recommended tracks in milliseconds",
-    ] = None,
-    target_energy: Annotated[
-        Optional[float],
-        "The target energy of the recommended tracks (between 0 and 1)",
-    ] = None,
-    target_instrumentalness: Annotated[
-        Optional[float],
-        "The target instrumentalness of the recommended tracks (between 0 and 1)",
-    ] = None,
-    target_key: Annotated[
-        Optional[int],
-        "The target key of the recommended tracks (0-11)",
-    ] = None,
-    target_liveness: Annotated[
-        Optional[float],
-        "The target liveness of the recommended tracks (between 0 and 1)",
-    ] = None,
-    target_loudness: Annotated[
-        Optional[float],
-        "The target loudness of the recommended tracks (in decibels)",
-    ] = None,
-    target_mode: Annotated[
-        Optional[int],
-        "The target mode of the recommended tracks (0 or 1)",
-    ] = None,
-    target_popularity: Annotated[
-        Optional[int],
-        "The target popularity of the recommended tracks (0-100)",
-    ] = None,
-    target_speechiness: Annotated[
-        Optional[float],
-        "The target speechiness of the recommended tracks (between 0 and 1)",
-    ] = None,
-    target_tempo: Annotated[
-        Optional[float],
-        "The target tempo of the recommended tracks (in beats per minute)",
-    ] = None,
-    target_time_signature: Annotated[
-        Optional[int],
-        "The target time signature of the recommended tracks",
-    ] = None,
-    target_valence: Annotated[
-        Optional[float],
-        "The target valence of the recommended tracks (between 0 and 1)",
-    ] = None,
-) -> Annotated[dict, "A list of recommended tracks"]:
-    """Get track (song) recommendations based on seed artists, genres, and tracks
-    If a provided target value is outside of the expected range,
-    it will clamp to the nearest valid value.
-    """
-    url = get_url("tracks_get_recommendations")
-    params = {
-        "seed_artists": seed_artists,
-        "seed_genres": seed_genres,
-        "seed_tracks": seed_tracks,
-        "limit": limit,
-        "target_acousticness": target_acousticness,
-        "target_danceability": target_danceability,
-        "target_duration_ms": target_duration_ms,
-        "target_energy": target_energy,
-        "target_instrumentalness": target_instrumentalness,
-        "target_key": target_key,
-        "target_liveness": target_liveness,
-        "target_loudness": target_loudness,
-        "target_mode": target_mode,
-        "target_popularity": target_popularity,
-        "target_speechiness": target_speechiness,
-        "target_tempo": target_tempo,
-        "target_time_signature": target_time_signature,
-        "target_valence": target_valence,
-    }
-    params = {k: v for k, v in params.items() if v is not None}
-
-    response = await send_spotify_request(context, "GET", url, params=params)
-    response.raise_for_status()
-    return dict(response.json())
-
-
-@tool(requires_auth=Spotify())
-async def get_tracks_audio_features(
-    context: ToolContext,
-    track_ids: Annotated[list[str], "A list of Spotify track (song) IDs"],
-) -> Annotated[dict, "A list of audio features for the tracks"]:
-    """Get audio features for a list of tracks (songs)"""
-    url = get_url("tracks_get_audio_features")
-    params = {"ids": ",".join(track_ids)}
-
-    response = await send_spotify_request(context, "GET", url, params=params)
-=======
     response = await send_spotify_request(context, "GET", url)
->>>>>>> 8795871d
     response.raise_for_status()
     return dict(response.json())