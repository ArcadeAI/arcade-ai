--- conflicted
+++ resolved
@@ -1,10 +1,6 @@
 [tool.poetry]
 name = "arcade_math"
-<<<<<<< HEAD
-version = "0.0.13"
-=======
 version = "0.1.7"
->>>>>>> 1512d069
 description = "Math toolkit for Arcade"
 authors = ["Arcade AI <dev@arcade-ai.com>"]
 
