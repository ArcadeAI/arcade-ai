import datetime
import time
from typing import Annotated, Optional

from arcade.sdk import ToolContext, tool
from arcade.sdk.auth import Slack
<<<<<<< HEAD
from arcade.sdk.errors import RetryableToolError, ToolExecutionError
from arcade_slack.models import ConversationType
from arcade_slack.tools.users import get_user_info_by_id
from arcade_slack.utils import (
    extract_basic_channel_metadata,
    filter_conversations,
    format_channels,
    format_users,
)
=======
from arcade.sdk.errors import RetryableToolError
from slack_sdk import WebClient

from arcade_slack.tools.utils import format_channels, format_users
>>>>>>> 62327c30


@tool(
    requires_auth=Slack(
        scopes=[
            "chat:write",
            "im:write",
            "users.profile:read",
            "users:read",
        ],
    )
)
def send_dm_to_user(
    context: ToolContext,
    user_name: Annotated[
        str,
        "The Slack username of the person you want to message. "
        "Slack usernames are ALWAYS lowercase.",
    ],
    message: Annotated[str, "The message you want to send"],
) -> Annotated[dict, "The response from the Slack API"]:
    """Send a direct message to a user in Slack."""
    slackClient = WebClient(
        token=context.authorization.token
        if context.authorization and context.authorization.token
        else ""
    )

    # Step 1: Retrieve the user's Slack ID based on their username
    userListResponse = slackClient.users_list()
    user_id = None
    for user in userListResponse["members"]:
        if user["name"].lower() == user_name.lower():
            user_id = user["id"]
            break

    if not user_id:
        raise RetryableToolError(
            "User not found",
            developer_message=f"User with username '{user_name}' not found.",
            additional_prompt_content=format_users(userListResponse),
            retry_after_ms=500,  # Play nice with Slack API rate limits
        )

    # Step 2: Retrieve the DM channel ID with the user
    im_response = slackClient.conversations_open(users=[user_id])
    dm_channel_id = im_response["channel"]["id"]

<<<<<<< HEAD
=======
    # Step 3: Send the message as if it's from you (because we're using a user token)
    response = slackClient.chat_postMessage(channel=dm_channel_id, text=message)
    response.validate()

    if isinstance(response.data, dict):
        return response.data
    return {}


>>>>>>> 62327c30
@tool(
    requires_auth=Slack(
        scopes=[
            "chat:write",
            "channels:read",
            "groups:read",
        ],
    )
)
def send_message_to_channel(
    context: ToolContext,
    channel_name: Annotated[
        str,
        "The Slack channel name where you want to send the message. "
        "Slack channel names are ALWAYS lowercase.",
    ],
    message: Annotated[str, "The message you want to send"],
) -> Annotated[dict, "The response from the Slack API"]:
    """Send a message to a channel in Slack."""

    slackClient = WebClient(
        token=context.authorization.token
        if context.authorization and context.authorization.token
        else ""
    )

    # Step 1: Retrieve the list of channels
    channels_response = slackClient.conversations_list()
    channel_id = None
    for channel in channels_response["channels"]:
        if channel["name"].lower() == channel_name.lower():
            channel_id = channel["id"]
            break

    if not channel_id:
        raise RetryableToolError(
            "Channel not found",
            developer_message=f"Channel with name '{channel_name}' not found.",
            additional_prompt_content=format_channels(channels_response),
            retry_after_ms=500,  # Play nice with Slack API rate limits
        )

    # Step 2: Send the message to the channel
    response = slackClient.chat_postMessage(channel=channel_id, text=message)
    response.validate()

<<<<<<< HEAD
@tool(
    requires_auth=Slack(
        scopes=["channels:read", "groups:read", "im:read", "mpim:read"],
    )
)
def list_conversations_metadata(
    context: ToolContext,
    conversation_types: Annotated[
        Optional[list[ConversationType]], "The type of conversations to list"
    ] = None,
    limit: Annotated[
        Optional[int], "The maximum number of channels to list. Defaults to -1 (no limit)."
    ] = -1,
) -> Annotated[dict, "The conversations metadata"]:
    """List metadata for Slack conversations that the user is a member of given the provided filters."""

    if conversation_types is None:
        types = ",".join(conv_type.value for conv_type in ConversationType)
    else:
        types = ",".join(conv_type.value for conv_type in conversation_types)

    next_page_token = None
    conversations = []

    slackClient = WebClient(token=context.authorization.token)

    while limit == -1 or len(conversations) < limit:
        iteration_limit = (
            200 if limit == -1 else min(limit - len(conversations), 200)
        )  # Slack recommends max 200 results at a time
        response = slackClient.conversations_list(
            types=types,
            exclude_archived=True,
            limit=iteration_limit,
            next_page_token=next_page_token,
        )

        channels = [
            extract_basic_channel_metadata(channel) for channel in response.get("channels", [])
        ]
        conversations.extend(channels)
        next_page_token = response.get("next_page_token")

        if not next_page_token:
            break

    conversations = filter_conversations(conversations)

    return {"conversations": conversations}


@tool(
    requires_auth=Slack(
        scopes=["channels:read"],
    )
)
def list_public_channels_metadata(
    context: ToolContext,
    limit: Annotated[
        Optional[int], "The maximum number of channels to list. Defaults to -1 (no limit)."
    ] = -1,
) -> Annotated[dict, "The public channels"]:
    """List metadata for public channels in Slack that the user is a member of."""

    return list_conversations_metadata(
        context,
        conversation_types=[ConversationType.PUBLIC_CHANNEL],
        limit=limit,
    )


@tool(
    requires_auth=Slack(
        scopes=["groups:read"],
    )
)
def list_private_channels_metadata(
    context: ToolContext,
    limit: Annotated[
        Optional[int], "The maximum number of channels to list. Defaults to -1 (no limit)."
    ] = -1,
) -> Annotated[dict, "The private channels"]:
    """List metadata for private channels in Slack that the user is a member of."""

    return list_conversations_metadata(
        context,
        conversation_types=[ConversationType.PRIVATE_CHANNEL],
        limit=limit,
    )


@tool(
    requires_auth=Slack(
        scopes=["mpim:read"],
    )
)
def list_group_direct_message_channels_metadata(
    context: ToolContext,
    limit: Annotated[
        Optional[int], "The maximum number of channels to list. Defaults to -1 (no limit)."
    ] = -1,
) -> Annotated[dict, "The group direct message channels"]:
    """List metadata for group direct message channels in Slack that the user is a member of."""

    return list_conversations_metadata(
        context,
        conversation_types=[ConversationType.MPIM],
        limit=limit,
    )


# Note: Bots are included in the results.
# Note: Direct messages with no conversation history are included in the results.
@tool(
    requires_auth=Slack(
        scopes=["im:read"],
    )
)
def list_direct_message_channels_metadata(
    context: ToolContext,
    limit: Annotated[
        Optional[int], "The maximum number of channels to list. Defaults to -1 (no limit)."
    ] = -1,
) -> Annotated[dict, "The direct message channels metadata"]:
    """List metadata for direct message channels in Slack that the user is a member of."""

    return list_conversations_metadata(
        context,
        conversation_types=[ConversationType.IM],
        limit=limit,
    )


@tool(
    requires_auth=Slack(
        scopes=["channels:read", "groups:read", "im:read", "mpim:read"],
    )
)
def get_conversation_metadata_by_id(
    context: ToolContext,
    conversation_id: Annotated[str, "The ID of the conversation to get metadata for"],
) -> Annotated[dict, "The conversation metadata"]:
    """Get the metadata of a conversation in Slack."""

    slackClient = WebClient(token=context.authorization.token)
    try:
        response = slackClient.conversations_info(channel=conversation_id, include_num_members=True)
        return extract_basic_channel_metadata(response["channel"])

    except SlackApiError as e:
        if e.response["error"] == "channel_not_found":
            conversations = list_conversations_metadata(context, limit=-1)
            conversation_ids = ", ".join(
                conversation["id"] for conversation in conversations["conversations"]
            )

            raise RetryableToolError(
                "Conversation not found",
                developer_message=f"Conversation with ID '{conversation_id}' not found.",
                additional_prompt_content=f"Available conversation IDs: {conversation_ids}",
                retry_after_ms=500,
            )
        raise


@tool(
    requires_auth=Slack(
        scopes=["channels:read", "groups:read", "im:read", "mpim:read"],
    )
)
def get_conversation_metadata_by_name(
    context: ToolContext,
    conversation_name: Annotated[str, "The name of the conversation to get metadata for"],
) -> Annotated[dict, "The conversation metadata"]:
    """Get the metadata of a conversation in Slack."""
    conversations = list_conversations_metadata(context, limit=-1)

    for conversation in conversations["conversations"]:
        # Check if the conversation has a 'name' attribute and it's not None
        if conversation.get("name") and conversation["name"].lower() == conversation_name.lower():
            return conversation

    conversation_names = ", ".join(
        conversation["name"]
        for conversation in conversations["conversations"]
        if conversation.get("name")
    )

    raise RetryableToolError(
        "Conversation not found",
        developer_message=f"Conversation with name '{conversation_name}' not found.",
        additional_prompt_content=f"Available conversation names: {conversation_names}",
        retry_after_ms=500,
    )


@tool(
    requires_auth=Slack(
        scopes=["channels:read", "groups:read", "im:read", "mpim:read"],
    )
)
def get_members_from_conversation_id(
    context: ToolContext,
    conversation_id: Annotated[str, "The ID of the conversation to get members for"],
    limit: Annotated[
        Optional[int], "The maximum number of members to return. Defaults to -1 (no limit)"
    ] = -1,
) -> Annotated[dict, "Information about each member in the conversation"]:
    """Get information about the members in a conversation in Slack."""

    slackClient = WebClient(token=context.authorization.token)
    member_ids = []
    next_page_token = None

    # Get the member ids
    while limit == -1 or len(member_ids) < limit:
        iteration_limit = (
            200 if limit == -1 else min(limit - len(member_ids), 200)
        )  # Slack recommends max 200 results at a time
        response = slackClient.conversations_members(
            channel=conversation_id, cursor=next_page_token, limit=iteration_limit
        )
        member_ids.extend(response["members"])
        next_page_token = response.get("response_metadata", {}).get("next_cursor")

        if not next_page_token:
            break

    # Get the members' info
    # TODO: This will probably hit rate limits. We should probably call list_users() and then filter the results instead.
    members = [get_user_info_by_id(context, member_id) for member_id in member_ids]

    return {"members": members}


@tool(
    requires_auth=Slack(
        scopes=["channels:read", "groups:read", "im:read", "mpim:read"],
    )
)
def get_members_from_conversation_name(
    context: ToolContext,
    conversation_name: Annotated[str, "The name of the conversation to get members for"],
    limit: Annotated[
        Optional[int], "The maximum number of members to return. Defaults to -1 (no limit)"
    ] = -1,
) -> Annotated[dict, "The conversation members' IDs and Names"]:
    """Get the members of a conversation in Slack by the conversation's name."""

    conversations = list_conversations_metadata(context, limit=-1)

    conversation_id = None
    for conversation in conversations["conversations"]:
        if conversation.get("name") and conversation["name"].lower() == conversation_name.lower():
            conversation_id = conversation["id"]
            break

    if not conversation_id:
        conversation_names = ", ".join(
            conversation["name"]
            for conversation in conversations["conversations"]
            if conversation.get("name")
        )
        raise RetryableToolError(
            "Conversation not found",
            developer_message=f"Conversation with name '{conversation_name}' not found.",
            additional_prompt_content=f"Available conversation names: {conversation_names}",
            retry_after_ms=500,
        )

    # Use the existing function to get members by conversation ID
    return get_members_from_conversation_id(context, conversation_id, limit)


@tool(
    requires_auth=Slack(
        scopes=["channels:history", "groups:history", "im:history", "mpim:history"],
    )
)
def get_conversation_history_by_id(
    context: ToolContext,
    conversation_id: Annotated[str, "The ID of the conversation to get history for"],
    oldest_relative: Annotated[
        Optional[str],
        "The oldest message to include in the results, specified as a time offset from the current time in the format 'DD:HH:MM'",
    ] = None,
    latest_relative: Annotated[
        Optional[str],
        "The latest message to include in the results, specified as a time offset from the current time in the format 'DD:HH:MM'",
    ] = None,
    oldest_datetime: Annotated[
        Optional[str],
        "The oldest message to include in the results, specified as a datetime object in the format 'YYYY-MM-DD HH:MM:SS'.",
    ] = None,
    latest_datetime: Annotated[
        Optional[str],
        "The latest message to include in the results, specified as a datetime object in the format 'YYYY-MM-DD HH:MM:SS'.",
    ] = None,
    limit: Annotated[
        Optional[int], "The maximum number of messages to return. Defaults to 20."
    ] = 20,
    cursor: Annotated[Optional[str], "The cursor to use for pagination. Defaults to None."] = None,
) -> Annotated[
    dict,
    "The conversation history and next cursor for paginating results (when there are additional messages to retrieve).",
]:
    """Get the history of a conversation in Slack."""
    # This is super ugly I know, I'm sorry, we are soon implementing a better solution
    # for date-range filtering that will be standardized across all tools.
    error_message = None
    if oldest_datetime and oldest_relative:
        error_message = "Cannot specify both 'oldest_datetime' and 'oldest_relative'."

    if latest_datetime and latest_relative:
        error_message = "Cannot specify both 'latest_datetime' and 'latest_relative'."

    if error_message:
        raise ToolExecutionError(error_message, developer_message=error_message)

    current_unix_timestamp = int(time.time())

    if latest_relative:
        days, hours, minutes = map(int, latest_relative.split(":"))
        latest_seconds = days * 86400 + hours * 3600 + minutes * 60
        latest_unix_timestamp = current_unix_timestamp - latest_seconds
    elif latest_datetime:
        latest_unix_timestamp = int(
            datetime.datetime.strptime(latest_datetime, "%Y-%m-%d %H:%M:%S").timestamp()
        )
    else:
        latest_unix_timestamp = current_unix_timestamp  # This is the default on Slack API

    if oldest_relative:
        days, hours, minutes = map(int, oldest_relative.split(":"))
        oldest_seconds = days * 86400 + hours * 3600 + minutes * 60
        oldest_unix_timestamp = current_unix_timestamp - oldest_seconds
    elif oldest_datetime:
        oldest_unix_timestamp = int(
            datetime.datetime.strptime(oldest_datetime, "%Y-%m-%d %H:%M:%S").timestamp()
        )
    else:
        oldest_unix_timestamp = 0  # This is the default on Slack API

    slackClient = WebClient(token=context.authorization.token)
    response = slackClient.conversations_history(
        channel=conversation_id,
        limit=limit,
        include_all_metadata=True,
        oldest=oldest_unix_timestamp,
        latest=latest_unix_timestamp,
        cursor=cursor,
    )
    messages = response.get("messages", [])
    next_cursor = response.get("response_metadata", {}).get("next_cursor")
    return {"messages": messages, "next_cursor": next_cursor}
=======
    if isinstance(response.data, dict):
        return response.data
    return {}
>>>>>>> 62327c30
<|MERGE_RESOLUTION|>--- conflicted
+++ resolved
@@ -4,8 +4,10 @@
 
 from arcade.sdk import ToolContext, tool
 from arcade.sdk.auth import Slack
-<<<<<<< HEAD
 from arcade.sdk.errors import RetryableToolError, ToolExecutionError
+from slack_sdk import WebClient
+from slack_sdk.errors import SlackApiError
+
 from arcade_slack.models import ConversationType
 from arcade_slack.tools.users import get_user_info_by_id
 from arcade_slack.utils import (
@@ -14,12 +16,6 @@
     format_channels,
     format_users,
 )
-=======
-from arcade.sdk.errors import RetryableToolError
-from slack_sdk import WebClient
-
-from arcade_slack.tools.utils import format_channels, format_users
->>>>>>> 62327c30
 
 
 @tool(
@@ -36,50 +32,49 @@
     context: ToolContext,
     user_name: Annotated[
         str,
-        "The Slack username of the person you want to message. "
-        "Slack usernames are ALWAYS lowercase.",
+        (
+            "The Slack username of the person you want to message. "
+            "Slack usernames are ALWAYS lowercase."
+        ),
     ],
     message: Annotated[str, "The message you want to send"],
-) -> Annotated[dict, "The response from the Slack API"]:
+):
     """Send a direct message to a user in Slack."""
-    slackClient = WebClient(
-        token=context.authorization.token
-        if context.authorization and context.authorization.token
-        else ""
-    )
-
-    # Step 1: Retrieve the user's Slack ID based on their username
-    userListResponse = slackClient.users_list()
-    user_id = None
-    for user in userListResponse["members"]:
-        if user["name"].lower() == user_name.lower():
-            user_id = user["id"]
-            break
-
-    if not user_id:
-        raise RetryableToolError(
-            "User not found",
-            developer_message=f"User with username '{user_name}' not found.",
-            additional_prompt_content=format_users(userListResponse),
-            retry_after_ms=500,  # Play nice with Slack API rate limits
-        )
-
-    # Step 2: Retrieve the DM channel ID with the user
-    im_response = slackClient.conversations_open(users=[user_id])
-    dm_channel_id = im_response["channel"]["id"]
-
-<<<<<<< HEAD
-=======
-    # Step 3: Send the message as if it's from you (because we're using a user token)
-    response = slackClient.chat_postMessage(channel=dm_channel_id, text=message)
-    response.validate()
-
-    if isinstance(response.data, dict):
-        return response.data
-    return {}
-
-
->>>>>>> 62327c30
+
+    slackClient = WebClient(token=context.authorization.token)
+
+    try:
+        # Step 1: Retrieve the user's Slack ID based on their username
+        userListResponse = slackClient.users_list()
+        user_id = None
+        for user in userListResponse["members"]:
+            if user["name"].lower() == user_name.lower():
+                user_id = user["id"]
+                break
+
+        if not user_id:
+            raise RetryableToolError(
+                "User not found",
+                developer_message=f"User with username '{user_name}' not found.",
+                additional_prompt_content=format_users(userListResponse),
+                retry_after_ms=500,  # Play nice with Slack API rate limits
+            )
+
+        # Step 2: Retrieve the DM channel ID with the user
+        im_response = slackClient.conversations_open(users=[user_id])
+        dm_channel_id = im_response["channel"]["id"]
+
+        # Step 3: Send the message as if it's from you (because we're using a user token)
+        slackClient.chat_postMessage(channel=dm_channel_id, text=message)
+
+    except SlackApiError as e:
+        error_message = e.response["error"] if "error" in e.response else str(e)
+        raise ToolExecutionError(
+            "Error sending message",
+            developer_message=f"Slack API Error: {error_message}",
+        )
+
+
 @tool(
     requires_auth=Slack(
         scopes=[
@@ -126,7 +121,7 @@
     response = slackClient.chat_postMessage(channel=channel_id, text=message)
     response.validate()
 
-<<<<<<< HEAD
+
 @tool(
     requires_auth=Slack(
         scopes=["channels:read", "groups:read", "im:read", "mpim:read"],
@@ -141,7 +136,9 @@
         Optional[int], "The maximum number of channels to list. Defaults to -1 (no limit)."
     ] = -1,
 ) -> Annotated[dict, "The conversations metadata"]:
-    """List metadata for Slack conversations that the user is a member of given the provided filters."""
+    """
+    List metadata for Slack conversations that the user is a member of given the provided filters.
+    """
 
     if conversation_types is None:
         types = ",".join(conv_type.value for conv_type in ConversationType)
@@ -356,7 +353,8 @@
             break
 
     # Get the members' info
-    # TODO: This will probably hit rate limits. We should probably call list_users() and then filter the results instead.
+    # TODO: This will probably hit rate limits. We should probably call list_users() and
+    # then filter the results instead.
     members = [get_user_info_by_id(context, member_id) for member_id in member_ids]
 
     return {"members": members}
@@ -411,19 +409,31 @@
     conversation_id: Annotated[str, "The ID of the conversation to get history for"],
     oldest_relative: Annotated[
         Optional[str],
-        "The oldest message to include in the results, specified as a time offset from the current time in the format 'DD:HH:MM'",
+        (
+            "The oldest message to include in the results, specified as a time offset from the "
+            "current time in the format 'DD:HH:MM'"
+        ),
     ] = None,
     latest_relative: Annotated[
         Optional[str],
-        "The latest message to include in the results, specified as a time offset from the current time in the format 'DD:HH:MM'",
+        (
+            "The latest message to include in the results, specified as a time offset from the "
+            "current time in the format 'DD:HH:MM'"
+        ),
     ] = None,
     oldest_datetime: Annotated[
         Optional[str],
-        "The oldest message to include in the results, specified as a datetime object in the format 'YYYY-MM-DD HH:MM:SS'.",
+        (
+            "The oldest message to include in the results, specified as a datetime object in the "
+            "format 'YYYY-MM-DD HH:MM:SS'"
+        ),
     ] = None,
     latest_datetime: Annotated[
         Optional[str],
-        "The latest message to include in the results, specified as a datetime object in the format 'YYYY-MM-DD HH:MM:SS'.",
+        (
+            "The latest message to include in the results, specified as a datetime object in the "
+            "format 'YYYY-MM-DD HH:MM:SS'"
+        ),
     ] = None,
     limit: Annotated[
         Optional[int], "The maximum number of messages to return. Defaults to 20."
@@ -431,7 +441,10 @@
     cursor: Annotated[Optional[str], "The cursor to use for pagination. Defaults to None."] = None,
 ) -> Annotated[
     dict,
-    "The conversation history and next cursor for paginating results (when there are additional messages to retrieve).",
+    (
+        "The conversation history and next cursor for paginating results (when there are "
+        "additional messages to retrieve)."
+    ),
 ]:
     """Get the history of a conversation in Slack."""
     # This is super ugly I know, I'm sorry, we are soon implementing a better solution
@@ -481,9 +494,4 @@
     )
     messages = response.get("messages", [])
     next_cursor = response.get("response_metadata", {}).get("next_cursor")
-    return {"messages": messages, "next_cursor": next_cursor}
-=======
-    if isinstance(response.data, dict):
-        return response.data
-    return {}
->>>>>>> 62327c30
+    return {"messages": messages, "next_cursor": next_cursor}