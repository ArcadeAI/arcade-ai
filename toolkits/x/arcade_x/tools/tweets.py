--- conflicted
+++ resolved
@@ -12,13 +12,8 @@
 
 
 # Manage Tweets Tools. See developer docs for additional available parameters: https://developer.x.com/en/docs/x-api/tweets/manage-tweets/api-reference
-<<<<<<< HEAD
 @tool(requires_auth=OAuth2(provider_id="x", scopes=["tweet.read", "tweet.write", "users.read"]))
-def post_tweet(
-=======
-@tool(requires_auth=X(scopes=["tweet.read", "tweet.write", "users.read"]))
 async def post_tweet(
->>>>>>> 13563871
     context: ToolContext,
     tweet_text: Annotated[str, "The text content of the tweet you want to post"],
 ) -> Annotated[str, "Success string and the URL of the tweet"]:
@@ -42,13 +37,8 @@
     return f"Tweet with id {tweet_id} posted successfully. URL: {get_tweet_url(tweet_id)}"
 
 
-<<<<<<< HEAD
 @tool(requires_auth=OAuth2(provider_id="x", scopes=["tweet.read", "tweet.write", "users.read"]))
-def delete_tweet_by_id(
-=======
-@tool(requires_auth=X(scopes=["tweet.read", "tweet.write", "users.read"]))
 async def delete_tweet_by_id(
->>>>>>> 13563871
     context: ToolContext,
     tweet_id: Annotated[str, "The ID of the tweet you want to delete"],
 ) -> Annotated[str, "Success string confirming the tweet deletion"]:
@@ -68,13 +58,8 @@
     return f"Tweet with id {tweet_id} deleted successfully."
 
 
-<<<<<<< HEAD
 @tool(requires_auth=OAuth2(provider_id="x", scopes=["tweet.read", "users.read"]))
-def search_recent_tweets_by_username(
-=======
-@tool(requires_auth=X(scopes=["tweet.read", "users.read"]))
 async def search_recent_tweets_by_username(
->>>>>>> 13563871
     context: ToolContext,
     username: Annotated[str, "The username of the X (Twitter) user to look up"],
     max_results: Annotated[
@@ -108,13 +93,8 @@
     return tweets_data
 
 
-<<<<<<< HEAD
 @tool(requires_auth=OAuth2(provider_id="x", scopes=["tweet.read", "users.read"]))
-def search_recent_tweets_by_keywords(
-=======
-@tool(requires_auth=X(scopes=["tweet.read", "users.read"]))
 async def search_recent_tweets_by_keywords(
->>>>>>> 13563871
     context: ToolContext,
     keywords: Annotated[
         list[str] | None, "List of keywords that must be present in the tweet"
