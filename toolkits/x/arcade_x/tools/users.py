from typing import Annotated

import httpx

from arcade.core.errors import ToolExecutionError
from arcade.core.schema import ToolContext
from arcade.sdk import tool
from arcade.sdk.auth import OAuth2


# Users Lookup Tools. See developer docs for additional available query parameters: https://developer.x.com/en/docs/x-api/users/lookup/api-reference
<<<<<<< HEAD
@tool(requires_auth=OAuth2(provider_id="x", scopes=["users.read", "tweet.read"]))
def lookup_single_user_by_username(
=======
@tool(requires_auth=X(scopes=["users.read", "tweet.read"]))
async def lookup_single_user_by_username(
>>>>>>> 13563871
    context: ToolContext,
    username: Annotated[str, "The username of the X (Twitter) user to look up"],
) -> Annotated[str, "User information including id, name, username, and description"]:
    """Look up a user on X (Twitter) by their username."""

    headers = {
        "Authorization": f"Bearer {context.authorization.token}",
    }
    url = f"https://api.x.com/2/users/by/username/{username}?user.fields=created_at,description,id,location,most_recent_tweet_id,name,pinned_tweet_id,profile_image_url,protected,public_metrics,url,username,verified,verified_type,withheld"

    async with httpx.AsyncClient() as client:
        response = await client.get(url, headers=headers, timeout=10)

    if response.status_code != 200:
        raise ToolExecutionError(
            f"Failed to look up user during execution of '{lookup_single_user_by_username.__name__}' tool. Request returned an error: {response.status_code} {response.text}"
        )

    """
    Example response.text structure:
    {
        "data": {
            "verified_type": str,
            "public_metrics": {
                "followers_count": int,
                "following_count": int,
                "tweet_count": int,
                "listed_count": int,
                "like_count": int
            },
            "id": str,
            "most_recent_tweet_id": str,
            "url": str,
            "verified": bool,
            "location": str,
            "description": str,
            "name": str,
            "username": str,
            "profile_image_url": str,
            "created_at": str,
            "protected": bool
        }
    }
    """
    return response.text<|MERGE_RESOLUTION|>--- conflicted
+++ resolved
@@ -9,13 +9,8 @@
 
 
 # Users Lookup Tools. See developer docs for additional available query parameters: https://developer.x.com/en/docs/x-api/users/lookup/api-reference
-<<<<<<< HEAD
 @tool(requires_auth=OAuth2(provider_id="x", scopes=["users.read", "tweet.read"]))
-def lookup_single_user_by_username(
-=======
-@tool(requires_auth=X(scopes=["users.read", "tweet.read"]))
 async def lookup_single_user_by_username(
->>>>>>> 13563871
     context: ToolContext,
     username: Annotated[str, "The username of the X (Twitter) user to look up"],
 ) -> Annotated[str, "User information including id, name, username, and description"]:
