import asyncio
import json
import json.decoder
from dataclasses import dataclass
<<<<<<< HEAD
from enum import Enum
from typing import Any, cast
=======
from typing import cast
>>>>>>> 4144a423

import httpx
from arcade_tdk import ToolContext
from arcade_tdk.errors import ToolExecutionError

from arcade_jira.constants import JIRA_API_VERSION, JIRA_BASE_URL, JIRA_MAX_CONCURRENT_REQUESTS
from arcade_jira.exceptions import NotFoundError


class APIType(Enum):
    """Enum for different Jira API types."""

    V3_REST = "v3_rest"
    AGILE = "agile"


@dataclass
class JiraClient:
    context: ToolContext
    cloud_id: str | None
    base_url: str = JIRA_BASE_URL
    api_version: str = JIRA_API_VERSION
    max_concurrent_requests: int = JIRA_MAX_CONCURRENT_REQUESTS
    # Type of API to use - V3_REST for standard operations, AGILE for sprint/board operations
    # This is required for some operations, such as listing sprints for a board
    # https://developer.atlassian.com/cloud/jira/software/rest/api-group-sprints/#api-agile-1-0-board-boardid-sprint-get
    client_type: APIType = APIType.V3_REST
    _semaphore: asyncio.Semaphore | None = None

    @property
    def auth_token(self) -> str | None:
        return self.context.get_auth_token_or_empty()

    def __post_init__(self) -> None:
        if not self._semaphore:
            cached_semaphore = getattr(self.context, "_global_jira_client_semaphore", None)

            # If a semaphore was already cached in the context, we use it. Some tools
            # may call other tools. Each tool will instantiate its own JiraClient.
            # This is necessary to ensure that all instances will respect the
            # concurrency limit.
            if cached_semaphore:
                self._semaphore = cached_semaphore
            else:
                self._semaphore = asyncio.Semaphore(self.max_concurrent_requests)
                self.context._global_jira_client_semaphore = self._semaphore  # type: ignore[attr-defined]

        self.base_url = self.base_url.rstrip("/")
        self.api_version = self.api_version.strip("/")

    async def _build_url(self, endpoint: str) -> str:
<<<<<<< HEAD
        cloud_id = await self.get_cloud_id()
        if self.client_type == APIType.AGILE:
            return f"{self.base_url}/{cloud_id}/rest/agile/1.0/{endpoint.lstrip('/')}"
        else:
            return f"{self.base_url}/{cloud_id}/rest/api/{self.api_version}/{endpoint.lstrip('/')}"

    async def _get_cloud_data_from_available_resources(self) -> dict[str, Any]:
        async with httpx.AsyncClient() as client:
            response = await client.get(
                "https://api.atlassian.com/oauth/token/accessible-resources",
                headers={"Authorization": f"Bearer {self.auth_token}"},
            )

            available_resources = deduplicate_available_resources(response.json())

            if len(available_resources) == 0:
                raise JiraToolExecutionError(
                    message="No cloud ID returned by Atlassian, cannot make API calls"
                )
            if len(available_resources) > 1:
                cloud_ids_found = json.dumps([
                    {
                        "id": resource["id"],
                        "name": resource["name"],
                        "url": resource["url"],
                    }
                    for resource in available_resources
                ])
                raise JiraToolExecutionError(
                    message=(
                        "Multiple cloud IDs returned by Atlassian, cannot resolve which one "
                        "to use. Please revoke your authorization access and authorize a single "
                        f"Atlassian Cloud. Available cloud IDs: {cloud_ids_found}. "
                    )
                )
            return cast(dict[str, Any], available_resources[0])
=======
        return (
            f"{self.base_url}/{self.cloud_id or ''}"
            f"/rest/api/{self.api_version}/{endpoint.lstrip('/')}"
        )
>>>>>>> 4144a423

    def _build_error_messages(self, response: httpx.Response) -> tuple[str, str | None]:
        try:
            data = response.json()
            developer_message = None

            if "errorMessages" in data:
                if len(data["errorMessages"]) == 1:
                    error_message = cast(str, data["errorMessages"][0])
                elif "errors" in data:
                    error_message = json.dumps(data["errors"])
                else:
                    error_message = "Unknown error"

            elif "message" in data:
                error_message = cast(str, data["message"])

            else:
                error_message = json.dumps(data)

        except Exception as e:
            error_message = "Failed to parse Jira error response"
            developer_message = (
                f"Failed to parse Jira error response: {type(e).__name__}: {e!s}. "
                f"API Response: {response.text}"
            )

        return error_message, developer_message

    async def _raise_for_status(self, response: httpx.Response) -> None:
        if response.status_code < 300:
            return

        error_message, developer_message = self._build_error_messages(response)

        if response.status_code == 404:
            raise NotFoundError(error_message, developer_message)

        raise ToolExecutionError(error_message, developer_message)

    def _set_request_body(self, kwargs: dict, data: dict | None, json_data: dict | None) -> dict:
        if data and json_data:
            raise ValueError("Cannot provide both data and json_data")  # noqa: TRY003

        if data:
            kwargs["data"] = data

        elif json_data:
            kwargs["json"] = json_data

        return kwargs

    def _format_response_dict(self, response: httpx.Response) -> dict:
        try:
            return cast(dict, response.json())
        except (UnicodeDecodeError, json.decoder.JSONDecodeError):
            return {"text": response.text}

    async def get(
        self,
        endpoint: str,
        params: dict | None = None,
        headers: dict | None = None,
    ) -> dict:
        default_headers = {
            "Authorization": f"Bearer {self.auth_token}",
            "Accept": "application/json",
        }
        headers = {**default_headers, **(headers or {})}

        kwargs = {
            "url": await self._build_url(endpoint),
            "headers": headers,
        }

        if params:
            kwargs["params"] = params

        async with self._semaphore, httpx.AsyncClient() as client:  # type: ignore[union-attr]
            response = await client.get(**kwargs)  # type: ignore[arg-type]
            await self._raise_for_status(response)

        return self._format_response_dict(response)

    async def post(
        self,
        endpoint: str,
        data: dict | None = None,
        json_data: dict | None = None,
        files: dict | None = None,
        headers: dict | None = None,
    ) -> dict:
        default_headers = {
            "Authorization": f"Bearer {self.auth_token}",
            "Accept": "application/json",
        }

        if files is None and json_data is not None:
            default_headers["Content-Type"] = "application/json"

        headers = {**default_headers, **(headers or {})}

        kwargs = {
            "url": await self._build_url(endpoint),
            "headers": headers,
        }

        if files is not None:
            kwargs["files"] = files
            if data is not None:
                kwargs["data"] = data
        else:
            kwargs = self._set_request_body(kwargs, data, json_data)

        async with self._semaphore, httpx.AsyncClient() as client:  # type: ignore[union-attr]
            response = await client.post(**kwargs)  # type: ignore[arg-type]
            await self._raise_for_status(response)

        return self._format_response_dict(response)

    async def put(
        self,
        endpoint: str,
        data: dict | None = None,
        json_data: dict | None = None,
        params: dict | None = None,
        headers: dict | None = None,
    ) -> dict:
        headers = headers or {}
        headers["Authorization"] = f"Bearer {self.auth_token}"
        headers["Content-Type"] = "application/json"
        headers["Accept"] = "application/json"

        kwargs = {
            "url": await self._build_url(endpoint),
            "headers": headers,
        }

        kwargs = self._set_request_body(kwargs, data, json_data)

        if params:
            kwargs["params"] = params

        async with self._semaphore, httpx.AsyncClient() as client:  # type: ignore[union-attr]
            response = await client.put(**kwargs)  # type: ignore[arg-type]
            await self._raise_for_status(response)

        return self._format_response_dict(response)<|MERGE_RESOLUTION|>--- conflicted
+++ resolved
@@ -2,12 +2,8 @@
 import json
 import json.decoder
 from dataclasses import dataclass
-<<<<<<< HEAD
 from enum import Enum
-from typing import Any, cast
-=======
 from typing import cast
->>>>>>> 4144a423
 
 import httpx
 from arcade_tdk import ToolContext
@@ -59,49 +55,11 @@
         self.api_version = self.api_version.strip("/")
 
     async def _build_url(self, endpoint: str) -> str:
-<<<<<<< HEAD
-        cloud_id = await self.get_cloud_id()
+        base_path = f"{self.base_url}/{self.cloud_id or ''}/rest"
         if self.client_type == APIType.AGILE:
-            return f"{self.base_url}/{cloud_id}/rest/agile/1.0/{endpoint.lstrip('/')}"
+            return f"{base_path}/agile/1.0/{endpoint.lstrip('/')}"
         else:
-            return f"{self.base_url}/{cloud_id}/rest/api/{self.api_version}/{endpoint.lstrip('/')}"
-
-    async def _get_cloud_data_from_available_resources(self) -> dict[str, Any]:
-        async with httpx.AsyncClient() as client:
-            response = await client.get(
-                "https://api.atlassian.com/oauth/token/accessible-resources",
-                headers={"Authorization": f"Bearer {self.auth_token}"},
-            )
-
-            available_resources = deduplicate_available_resources(response.json())
-
-            if len(available_resources) == 0:
-                raise JiraToolExecutionError(
-                    message="No cloud ID returned by Atlassian, cannot make API calls"
-                )
-            if len(available_resources) > 1:
-                cloud_ids_found = json.dumps([
-                    {
-                        "id": resource["id"],
-                        "name": resource["name"],
-                        "url": resource["url"],
-                    }
-                    for resource in available_resources
-                ])
-                raise JiraToolExecutionError(
-                    message=(
-                        "Multiple cloud IDs returned by Atlassian, cannot resolve which one "
-                        "to use. Please revoke your authorization access and authorize a single "
-                        f"Atlassian Cloud. Available cloud IDs: {cloud_ids_found}. "
-                    )
-                )
-            return cast(dict[str, Any], available_resources[0])
-=======
-        return (
-            f"{self.base_url}/{self.cloud_id or ''}"
-            f"/rest/api/{self.api_version}/{endpoint.lstrip('/')}"
-        )
->>>>>>> 4144a423
+            return f"{base_path}/api/{self.api_version}/{endpoint.lstrip('/')}"
 
     def _build_error_messages(self, response: httpx.Response) -> tuple[str, str | None]:
         try:
