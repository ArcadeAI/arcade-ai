--- conflicted
+++ resolved
@@ -14,16 +14,8 @@
 except Exception:
     JIRA_API_REQUEST_TIMEOUT = 30
 
-<<<<<<< HEAD
-try:
-    JIRA_CACHE_MAX_ITEMS = max(1, int(os.getenv("JIRA_CACHE_MAX_ITEMS", 5000)))
-except Exception:
-    JIRA_CACHE_MAX_ITEMS = 5000
-
 # Board types that support sprints in Jira
 BOARD_TYPES_WITH_SPRINTS = {"scrum"}
-=======
->>>>>>> 4144a423
 
 STOP_WORDS = [
     "a",
